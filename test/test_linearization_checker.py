--- conflicted
+++ resolved
@@ -1342,7 +1342,6 @@
 
 # {{{ Dependency tests
 
-<<<<<<< HEAD
 # {{{ Helper functions
 
 
@@ -1384,10 +1383,7 @@
 
 # {{{ Dependency creation and checking (without transformations)
 
-# {{{ test_add_stmt_inst_dependency
-=======
 # {{{ test_add_dependency_v2
->>>>>>> 7f08ad55
 
 def test_add_dependency_v2():
 
@@ -1581,7 +1577,7 @@
     knl = lp.add_dtypes(
         knl, {"u": np.float32, "dx": np.float32, "dt": np.float32})
 
-    knl = lp.add_stmt_inst_dependency(knl, "stmt", "stmt", dep)
+    knl = lp.add_dependency_v2(knl, "stmt", "stmt", dep)
 
     knl = lp.prioritize_loops(knl, "t,x")
     knl = lp.tag_inames(knl, "x:l.0")
@@ -1628,8 +1624,8 @@
         "}}".format(STATEMENT_VAR_NAME))
 
     from copy import deepcopy
-    knl = lp.add_stmt_inst_dependency(knl, "stmt1", "stmt0", deepcopy(dep_orig))
-    knl = lp.add_stmt_inst_dependency(knl, "stmt2", "stmt1", deepcopy(dep_orig))
+    knl = lp.add_dependency_v2(knl, "stmt1", "stmt0", deepcopy(dep_orig))
+    knl = lp.add_dependency_v2(knl, "stmt2", "stmt1", deepcopy(dep_orig))
 
     fix_val = 64
     knl = lp.fix_parameters(knl, m=fix_val)
@@ -1683,10 +1679,10 @@
         "}}".format(STATEMENT_VAR_NAME))
 
     from copy import deepcopy
-    knl = lp.add_stmt_inst_dependency(knl, "stmt1", "stmt0", deepcopy(dep_le))
-    knl = lp.add_stmt_inst_dependency(knl, "stmt2", "stmt1", deepcopy(dep_eq))
-    knl = lp.add_stmt_inst_dependency(knl, "stmt3", "stmt1", deepcopy(dep_eq))
-    knl = lp.add_stmt_inst_dependency(knl, "stmt4", "stmt1", deepcopy(dep_eq))
+    knl = lp.add_dependency_v2(knl, "stmt1", "stmt0", deepcopy(dep_le))
+    knl = lp.add_dependency_v2(knl, "stmt2", "stmt1", deepcopy(dep_eq))
+    knl = lp.add_dependency_v2(knl, "stmt3", "stmt1", deepcopy(dep_eq))
+    knl = lp.add_dependency_v2(knl, "stmt4", "stmt1", deepcopy(dep_eq))
 
     knl = lp.assignment_to_subst(knl, "tsq")
 
@@ -1719,11 +1715,11 @@
 
     knl = lp.add_and_infer_dtypes(knl, {"a": np.float32})
 
-    knl = lp.add_stmt_inst_dependency(knl, "stmt1", "stmt0", deepcopy(dep_le))
-    knl = lp.add_stmt_inst_dependency(knl, "stmt2", "stmt1", deepcopy(dep_eq))
-    knl = lp.add_stmt_inst_dependency(knl, "stmt3", "stmt1", deepcopy(dep_eq))
-    knl = lp.add_stmt_inst_dependency(knl, "stmt4", "stmt1", deepcopy(dep_eq))
-    knl = lp.add_stmt_inst_dependency(knl, "stmt5", "stmt1", deepcopy(dep_eq))
+    knl = lp.add_dependency_v2(knl, "stmt1", "stmt0", deepcopy(dep_le))
+    knl = lp.add_dependency_v2(knl, "stmt2", "stmt1", deepcopy(dep_eq))
+    knl = lp.add_dependency_v2(knl, "stmt3", "stmt1", deepcopy(dep_eq))
+    knl = lp.add_dependency_v2(knl, "stmt4", "stmt1", deepcopy(dep_eq))
+    knl = lp.add_dependency_v2(knl, "stmt5", "stmt1", deepcopy(dep_eq))
 
     knl = lp.assignment_to_subst(knl, "tsq", within="id:stmt2 or id:stmt3")
 
@@ -1769,7 +1765,7 @@
         "}}".format(STATEMENT_VAR_NAME))
 
     # Create dep stmtb->stmtc
-    knl = lp.add_stmt_inst_dependency(knl, "stmtc", "stmtb", dep_eq)
+    knl = lp.add_dependency_v2(knl, "stmtc", "stmtb", dep_eq)
 
     ref_knl = knl
 
@@ -1860,7 +1856,7 @@
         "[p] -> { %s : 0 <= i < p and i' = i }"
         % (dep_inout_space_str))
 
-    knl = lp.add_stmt_inst_dependency(knl, "stmt1", "stmt0", dep_satisfied)
+    knl = lp.add_dependency_v2(knl, "stmt1", "stmt0", dep_satisfied)
     knl = lp.split_iname(knl, "i", 32)
 
     dep_exp = _isl_map_with_marked_dims(
@@ -1885,7 +1881,7 @@
 
     knl = deepcopy(ref_knl)
 
-    knl = lp.add_stmt_inst_dependency(knl, "stmt1", "stmt0", dep_satisfied)
+    knl = lp.add_dependency_v2(knl, "stmt1", "stmt0", dep_satisfied)
     knl = lp.split_iname(knl, "i", 32, within="id:stmt1")
 
     dep_exp = _isl_map_with_marked_dims(
@@ -1910,7 +1906,7 @@
 
     knl = deepcopy(ref_knl)
 
-    knl = lp.add_stmt_inst_dependency(knl, "stmt1", "stmt0", dep_satisfied)
+    knl = lp.add_dependency_v2(knl, "stmt1", "stmt0", dep_satisfied)
     knl = lp.split_iname(knl, "i", 32, within="id:stmt0")
 
     dep_exp = _isl_map_with_marked_dims(
@@ -1939,7 +1935,7 @@
         "[p] -> { %s : 0 <= i < p and i' = i + 1 }"
         % (dep_inout_space_str))
 
-    knl = lp.add_stmt_inst_dependency(knl, "stmt1", "stmt0", dep_unsatisfied)
+    knl = lp.add_dependency_v2(knl, "stmt1", "stmt0", dep_unsatisfied)
     knl = lp.split_iname(knl, "i", 32)
 
     dep_exp = _isl_map_with_marked_dims(
@@ -1992,9 +1988,9 @@
         "[p] -> { %s : %s and i' = i and k' = k and j' = j and m' = m}"
         % (dep_ijkm_space_str, ijkm_bounds_str))
 
-    knl = lp.add_stmt_inst_dependency(knl, "stmt1", "stmt0", dep_stmt1_on_stmt0_eq)
-    knl = lp.add_stmt_inst_dependency(knl, "stmt1", "stmt0", dep_stmt1_on_stmt0_lt)
-    knl = lp.add_stmt_inst_dependency(knl, "stmt3", "stmt2", dep_stmt3_on_stmt2_eq)
+    knl = lp.add_dependency_v2(knl, "stmt1", "stmt0", dep_stmt1_on_stmt0_eq)
+    knl = lp.add_dependency_v2(knl, "stmt1", "stmt0", dep_stmt1_on_stmt0_lt)
+    knl = lp.add_dependency_v2(knl, "stmt3", "stmt2", dep_stmt3_on_stmt2_eq)
 
     # Gratuitous splitting
     knl = lp.split_iname(knl, "i", 64)
@@ -2062,7 +2058,7 @@
         "t' <= t and x' <= x"
         "}}".format(STATEMENT_VAR_NAME))
 
-    knl = lp.add_stmt_inst_dependency(
+    knl = lp.add_dependency_v2(
         knl, "stmtc", "stmta", dep_c_on_a)
 
     # Intentionally make order of x and t different from transform_map below
@@ -2073,7 +2069,7 @@
         "0 <= x' < nx and 0 <= t' < nt and 0 <= i < ni"
         "}}".format(STATEMENT_VAR_NAME))
 
-    knl = lp.add_stmt_inst_dependency(
+    knl = lp.add_dependency_v2(
         knl, "stmte", "stmtc", dep_e_on_c)
 
     # }}}
@@ -2174,7 +2170,7 @@
         "0 < ix' <= -2 + nx and 0 <= it' <= -3 + nt"
         "}}".format(STATEMENT_VAR_NAME))
 
-    knl = lp.add_stmt_inst_dependency(
+    knl = lp.add_dependency_v2(
         knl, stmt_after, stmt_before, dep_map)
 
     # }}}
