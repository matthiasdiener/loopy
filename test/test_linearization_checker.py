--- conflicted
+++ resolved
@@ -139,20 +139,19 @@
     _align_and_compare_maps(maps_to_compare)
 
 
-<<<<<<< HEAD
-def _get_runinstruction_ids_from_linearization(lin_items):
-    from loopy.schedule import RunInstruction
-    return [
-        lin_item.insn_id for lin_item in lin_items
-        if isinstance(lin_item, RunInstruction)]
-=======
 def _process_and_linearize(knl):
     # Return linearization items along with the preprocessed kernel and
     # linearized kernel
     proc_knl = preprocess_kernel(knl)
     lin_knl = get_one_linearized_kernel(proc_knl)
     return lin_knl.linearization, proc_knl, lin_knl
->>>>>>> e6661952
+
+
+def _get_runinstruction_ids_from_linearization(lin_items):
+    from loopy.schedule import RunInstruction
+    return [
+        lin_item.insn_id for lin_item in lin_items
+        if isinstance(lin_item, RunInstruction)]
 
 # }}}
 
@@ -1103,13 +1102,7 @@
     knl = lp.tag_inames(knl, {"i": "vec", "l0": "l.0"})
 
     # Get a linearization
-<<<<<<< HEAD
-    proc_knl = preprocess_kernel(knl)
-    lin_knl = get_one_linearized_kernel(proc_knl)
-    lin_items = lin_knl.linearization
-=======
     lin_items, proc_knl, lin_knl = _process_and_linearize(knl)
->>>>>>> e6661952
 
     stmt_id_pairs = [("stmt_1", "stmt_2")]
     pworders = get_pairwise_statement_orderings(
@@ -1327,22 +1320,11 @@
     knl = lp.prioritize_loops(knl, "k_outer,k_inner")
 
     # Get a linearization
-<<<<<<< HEAD
-    proc_knl = preprocess_kernel(knl)
-    lin_knl = get_one_linearized_kernel(proc_knl)
-    lin_items = lin_knl.linearization
+    lin_items, proc_knl, lin_knl = _process_and_linearize(knl)
 
     # Get ALL statement id pairs
     all_stmt_ids = _get_runinstruction_ids_from_linearization(lin_items)
-=======
-    lin_items, proc_knl, lin_knl = _process_and_linearize(knl)
-
-    # Get ALL statement id pairs
-    from loopy.schedule import RunInstruction
-    all_stmt_ids = [
-        lin_item.insn_id for lin_item in lin_items
-        if isinstance(lin_item, RunInstruction)]
->>>>>>> e6661952
+
     from itertools import product
     stmt_id_pairs = []
     for idx, sid in enumerate(all_stmt_ids):
