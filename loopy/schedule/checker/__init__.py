__copyright__ = "Copyright (C) 2019 James Stevens"

__license__ = """
Permission is hereby granted, free of charge, to any person obtaining a copy
of this software and associated documentation files (the "Software"), to deal
in the Software without restriction, including without limitation the rights
to use, copy, modify, merge, publish, distribute, sublicense, and/or sell
copies of the Software, and to permit persons to whom the Software is
furnished to do so, subject to the following conditions:

The above copyright notice and this permission notice shall be included in
all copies or substantial portions of the Software.

THE SOFTWARE IS PROVIDED "AS IS", WITHOUT WARRANTY OF ANY KIND, EXPRESS OR
IMPLIED, INCLUDING BUT NOT LIMITED TO THE WARRANTIES OF MERCHANTABILITY,
FITNESS FOR A PARTICULAR PURPOSE AND NONINFRINGEMENT. IN NO EVENT SHALL THE
AUTHORS OR COPYRIGHT HOLDERS BE LIABLE FOR ANY CLAIM, DAMAGES OR OTHER
LIABILITY, WHETHER IN AN ACTION OF CONTRACT, TORT OR OTHERWISE, ARISING FROM,
OUT OF OR IN CONNECTION WITH THE SOFTWARE OR THE USE OR OTHER DEALINGS IN
THE SOFTWARE.
"""


# {{{ get pairwise statement orderings

def get_pairwise_statement_orderings(
        knl,
        lin_items,
        stmt_id_pairs,
        ):
    r"""For each statement pair in a subset of all statement pairs found in a
    linearized kernel, determine the (relative) order in which the statement
    instances are executed. For each pair, represent this relative ordering
    using three ``statement instance orderings`` (SIOs):

    - The intra-thread SIO: A :class:`islpy.Map` from each instance of the
      first statement to all instances of the second statement that occur
      later, such that both statement instances in each before-after pair are
      executed within the same work-item (thread).

    - The intra-group SIO: A :class:`islpy.Map` from each instance of the first
      statement to all instances of the second statement that occur later, such
      that both statement instances in each before-after pair are executed
      within the same work-group (though potentially by different work-items).

    - The global SIO: A :class:`islpy.Map` from each instance of the first
      statement to all instances of the second statement that occur later, even
      if the two statement instances in a given before-after pair are executed
      within different work-groups.

    :arg knl: A preprocessed :class:`loopy.kernel.LoopKernel` containing the
        linearization items that will be used to create the SIOs.

    :arg lin_items: A list of :class:`loopy.schedule.ScheduleItem`
        (to be renamed to `loopy.schedule.LinearizationItem`) containing all
        linearization items for which SIOs will be created. To allow usage of
        this routine during linearization, a truncated (i.e. partial)
        linearization may be passed through this argument.

    :arg stmt_id_pairs: A sequence containing pairs of statement identifiers.

    :returns: A dictionary mapping each two-tuple of statement identifiers
        provided in `stmt_id_pairs` to a :class:`StatementOrdering`, which
        contains the three SIOs described above.

    .. doctest:

        >>> import loopy as lp
        >>> import numpy as np
        >>> # Make kernel -----------------------------------------------------------
        >>> knl = lp.make_kernel(
        ...     "{[j,k]: 0<=j<pj and 0<=k<pk}",
        ...     [
        ...         "a[j] = j  {id=stmt_a}",
        ...         "b[k] = k+a[0]  {id=stmt_b,dep=stmt_a}",
        ...     ])
        >>> knl = lp.add_and_infer_dtypes(knl, {"a": np.float32, "b": np.float32})
        >>> # Preprocess
        >>> knl = lp.preprocess_kernel(knl)
        >>> # Get a linearization
        >>> knl = lp.get_one_linearized_kernel(
        ...     knl["loopy_kernel"], knl.callables_table)
        >>> # Get pairwise order info -----------------------------------------------
        >>> from loopy.schedule.checker import get_pairwise_statement_orderings
        >>> sio_dict = get_pairwise_statement_orderings(
        ...     knl,
        ...     knl.linearization,
        ...     [("stmt_a", "stmt_b")],
        ...     )
        >>> # Print map
        >>> print(str(sio_dict[("stmt_a", "stmt_b")].sio_intra_thread
        ...     ).replace("{ ", "{\n").replace(" :", "\n:"))
        [pj, pk] -> {
        [_lp_linchk_stmt' = 0, j'] -> [_lp_linchk_stmt = 1, k]
        : pj > 0 and pk > 0 and 0 <= j' < pj and 0 <= k < pk }

    """

    # {{{ make sure kernel has been preprocessed

    from loopy.kernel import KernelState
    assert knl.state in [
            KernelState.PREPROCESSED,
            KernelState.LINEARIZED]

    # }}}

    # {{{ Find any EnterLoop inames that are tagged as concurrent
    # so that get_pairwise_statement_orderings_inner() knows to ignore them
    # (In the future, this should only include inames tagged with 'vec'.)
    from loopy.schedule.checker.utils import (
        partition_inames_by_concurrency,
        get_EnterLoop_inames,
    )
    conc_inames, _ = partition_inames_by_concurrency(knl)
    enterloop_inames = get_EnterLoop_inames(lin_items)
    conc_loop_inames = conc_inames & enterloop_inames

    # The only concurrent EnterLoop inames should be Vec and ILP
    from loopy.kernel.data import (VectorizeTag, IlpBaseTag)
    for conc_iname in conc_loop_inames:
        # Assert that there exists an ilp or vectorize tag (out of the
        # potentially multiple other tags on this concurrent iname).
        assert any(
            isinstance(tag, (VectorizeTag, IlpBaseTag))
            for tag in knl.iname_to_tags[conc_iname])

    # }}}

    # {{{ Create the SIOs

    from loopy.schedule.checker.schedule import (
        get_pairwise_statement_orderings_inner
    )
    return get_pairwise_statement_orderings_inner(
        knl,
        lin_items,
        stmt_id_pairs,
        loops_to_ignore=conc_loop_inames,
        )

    # }}}

# }}}

<<<<<<< HEAD

# {{{ find_unsatisfied_dependencies()

def find_unsatisfied_dependencies(
        knl,
        lin_items=None,
        ):
    """For each statement (:class:`loopy.InstructionBase`) found in a
    preprocessed kernel, determine which dependencies, if any, have been
    violated by the linearization described by `lin_items`, and return these
    dependencies.

    :arg knl: A preprocessed (or linearized) :class:`loopy.kernel.LoopKernel`
        containing the statements (:class:`loopy.InstructionBase`) whose
        dependencies will be checked against the linearization items.

    :arg lin_items: A list of :class:`loopy.schedule.ScheduleItem`
        (to be renamed to `loopy.schedule.LinearizationItem`) containing all
        linearization items in `knl.linearization`. To allow usage of
        this routine during linearization, a truncated (i.e. partial)
        linearization may be passed through this argument. If not provided,
        `knl.linearization` will be used.

    :returns: A list of unsatisfied dependencies, each described using a
        :class:`collections.namedtuple` containing the following:

        - `statement_pair`: The (before, after) pair of statement IDs involved
          in the dependency.
        - `dependency`: An class:`islpy.Map` from each instance of the first
          statement to all instances of the second statement that must occur
          later.
        - `statement_ordering`: A statement ordering information tuple
          resulting from `lp.get_pairwise_statement_orderings`, a
          :class:`collections.namedtuple` containing the intra-thread
          statement instance ordering (SIO) (`sio_intra_thread`),
          intra-group SIO (`sio_intra_group`), and global
          SIO (`sio_global`), each realized as an :class:`islpy.Map` from each
          instance of the first statement to all instances of the second
          statement that occur later, as well as the intra-thread pairwise
          schedule (`pwsched_intra_thread`), intra-group pairwise schedule
          (`pwsched_intra_group`), and the global pairwise schedule
          (`pwsched_global`), each containing a pair of mappings from statement
          instances to points in a lexicographic ordering, one for each
          statement. Note that a pairwise schedule alone cannot be used to
          reproduce the corresponding SIO without the corresponding (unique)
          lexicographic order map, which is not returned.

    """

    # {{{ Handle lin_items=None and make sure kernel has been preprocessed

    from loopy.kernel import KernelState
    if lin_items is None:
        assert knl.state == KernelState.LINEARIZED
        lin_items = knl.linearization
    else:
        # Note: kernels must always be preprocessed before scheduling
        assert knl.state in [
                KernelState.PREPROCESSED,
                KernelState.LINEARIZED]

    # }}}

    # {{{ Create map from dependent statement id pairs to dependencies

    # To minimize time complexity, all pairwise schedules will be created
    # in one pass, which first requires finding all pairs of statements involved
    # in deps. We will also need to collect the deps for each statement pair,
    # so do this at the same time.

    stmt_pairs_to_deps = {}

    # stmt_pairs_to_deps:
    # {(stmt_id_before1, stmt_id_after1): [dep1, dep2, ...],
    #  (stmt_id_before2, stmt_id_after2): [dep1, dep2, ...],
    #  ...}

    from loopy.kernel.instruction import BarrierInstruction
    # TODO (fix) for now, don't check deps on/by barriers
    for stmt_after in knl.instructions:
        if not isinstance(stmt_after, BarrierInstruction):
            for before_id, dep_list in stmt_after.dependencies.items():
                if not isinstance(knl.id_to_insn[before_id], BarrierInstruction):
                    # (don't compare dep maps to maps found;
                    # duplicate deps should be rare)
                    stmt_pairs_to_deps.setdefault(
                        (before_id, stmt_after.id), []).extend(dep_list)
    # }}}

    # {{{ Get statement instance orderings

    pworders = get_pairwise_statement_orderings(
        knl,
        lin_items,
        stmt_pairs_to_deps.keys(),
        )

    # }}}

    # {{{ For each depender-dependee pair of statements, check all deps vs. SIO

    # Collect info about unsatisfied deps
    unsatisfied_deps = []
    from collections import namedtuple
    UnsatisfiedDependencyInfo = namedtuple(
        "UnsatisfiedDependencyInfo",
        ["statement_pair", "dependency", "statement_ordering"])

    for stmt_id_pair, dependencies in stmt_pairs_to_deps.items():

        # Get the pairwise ordering info (includes SIOs)
        pworder = pworders[stmt_id_pair]

        # Check each dep for this statement pair
        for dependency in dependencies:

            # Align constraint map space to match SIO so we can
            # check to see whether the constraint map is a subset of the SIO
            from loopy.schedule.checker.utils import (
                ensure_dim_names_match_and_align,
            )
            aligned_dep_map = ensure_dim_names_match_and_align(
                dependency, pworder.sio_intra_thread)

            # Spaces must match
            assert aligned_dep_map.space == pworder.sio_intra_thread.space
            assert aligned_dep_map.space == pworder.sio_intra_group.space
            assert aligned_dep_map.space == pworder.sio_global.space
            assert (aligned_dep_map.get_var_dict() ==
                pworder.sio_intra_thread.get_var_dict())
            assert (aligned_dep_map.get_var_dict() ==
                pworder.sio_intra_group.get_var_dict())
            assert (aligned_dep_map.get_var_dict() ==
                pworder.sio_global.get_var_dict())

            # Check dependency
            if not aligned_dep_map.is_subset(
                    pworder.sio_intra_thread |
                    pworder.sio_intra_group |
                    pworder.sio_global
                    ):

                unsatisfied_deps.append(UnsatisfiedDependencyInfo(
                    stmt_id_pair, aligned_dep_map, pworder))

                # Could break here if we don't care about remaining deps

    # }}}

    return unsatisfied_deps

# }}}
=======
# vim: foldmethod=marker
>>>>>>> 0e8be5b5
<|MERGE_RESOLUTION|>--- conflicted
+++ resolved
@@ -143,7 +143,6 @@
 
 # }}}
 
-<<<<<<< HEAD
 
 # {{{ find_unsatisfied_dependencies()
 
@@ -296,6 +295,5 @@
     return unsatisfied_deps
 
 # }}}
-=======
-# vim: foldmethod=marker
->>>>>>> 0e8be5b5
+
+# vim: foldmethod=marker