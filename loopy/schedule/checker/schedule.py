--- conflicted
+++ resolved
@@ -298,8 +298,7 @@
 
         pairwise_schedules[(insn_id_before, insn_id_after)] = (map_before, map_after)
 
-<<<<<<< HEAD
-    return (map_before, map_after)
+    return pairwise_schedules
 
 
 def get_lex_order_map_for_sched_space(schedule):
@@ -323,7 +322,4 @@
     )
 
     lex_dim_names = schedule.space.get_var_names(isl.dim_type.out)
-    return create_lex_order_map(after_names=lex_dim_names)
-=======
-    return pairwise_schedules
->>>>>>> 3dd9327d
+    return create_lex_order_map(after_names=lex_dim_names)