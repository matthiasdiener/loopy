--- conflicted
+++ resolved
@@ -199,20 +199,10 @@
         return [s+marker for s in strings]
 
 
-<<<<<<< HEAD
 def append_apostrophes(strings):
     return append_marker_to_strings(strings, marker="'")
 
 
-def _get_union(list_items):
-    union = list_items[0]
-    for s in list_items[1:]:
-        union = union.union(s)
-    return union
-
-
-=======
->>>>>>> 2ccb0782
 def list_var_names_in_isl_sets(
         isl_sets,
         set_dim=isl.dim_type.set):
