__copyright__ = "Copyright (C) 2012 Andreas Kloeckner"

__license__ = """
Permission is hereby granted, free of charge, to any person obtaining a copy
of this software and associated documentation files (the "Software"), to deal
in the Software without restriction, including without limitation the rights
to use, copy, modify, merge, publish, distribute, sublicense, and/or sell
copies of the Software, and to permit persons to whom the Software is
furnished to do so, subject to the following conditions:

The above copyright notice and this permission notice shall be included in
all copies or substantial portions of the Software.

THE SOFTWARE IS PROVIDED "AS IS", WITHOUT WARRANTY OF ANY KIND, EXPRESS OR
IMPLIED, INCLUDING BUT NOT LIMITED TO THE WARRANTIES OF MERCHANTABILITY,
FITNESS FOR A PARTICULAR PURPOSE AND NONINFRINGEMENT. IN NO EVENT SHALL THE
AUTHORS OR COPYRIGHT HOLDERS BE LIABLE FOR ANY CLAIM, DAMAGES OR OTHER
LIABILITY, WHETHER IN AN ACTION OF CONTRACT, TORT OR OTHERWISE, ARISING FROM,
OUT OF OR IN CONNECTION WITH THE SOFTWARE OR THE USE OR OTHER DEALINGS IN
THE SOFTWARE.
"""


from loopy.symbolic import (
        TaggedVariable, Reduction, LinearSubscript, TypeCast)
from loopy.diagnostic import LoopyError, LoopyWarning


# {{{ imported user interface

from loopy.library.function import (
        default_function_mangler, single_arg_function_mangler)

from loopy.kernel.instruction import (
        MemoryOrdering, memory_ordering,
        MemoryScope, memory_scope,
        VarAtomicity, OrderedAtomic, AtomicInit, AtomicUpdate,
        InstructionBase,
        MultiAssignmentBase, Assignment, ExpressionInstruction,
        CallInstruction, CInstruction, NoOpInstruction, BarrierInstruction)
from loopy.kernel.data import (
        auto,
        KernelArgument,
        ValueArg, ArrayArg, GlobalArg, ConstantArg, ImageArg,
        AddressSpace, temp_var_scope,
        TemporaryVariable,
        SubstitutionRule,
        CallMangleInfo)

from loopy.kernel import LoopKernel, KernelState, kernel_state
from loopy.kernel.tools import (
        get_dot_dependency_graph,
        show_dependency_graph,
        add_dtypes,
        add_and_infer_dtypes,
        get_global_barrier_order,
        find_most_recent_global_barrier,
        get_subkernels,
        get_subkernel_to_insn_id_map)
from loopy.types import to_loopy_type
from loopy.kernel.creation import make_kernel, UniqueName
from loopy.library.reduction import register_reduction_parser

# {{{ import transforms

from loopy.version import VERSION, MOST_RECENT_LANGUAGE_VERSION

from loopy.transform.iname import (
        set_loop_priority, prioritize_loops, untag_inames,
        split_iname, chunk_iname, join_inames, tag_inames, duplicate_inames,
        rename_iname, remove_unused_inames,
        split_reduction_inward, split_reduction_outward,
        affine_map_inames, find_unused_axis_tag,
        make_reduction_inames_unique,
        has_schedulable_iname_nesting, get_iname_duplication_options,
<<<<<<< HEAD
        add_inames_to_insn, map_domain)
=======
        add_inames_to_insn, add_inames_for_unused_hw_axes)
>>>>>>> 5ce818c8

from loopy.transform.instruction import (
        find_instructions, map_instructions,
        set_instruction_priority, add_dependency,
        remove_instructions,
        replace_instruction_ids,
        tag_instructions,
        add_nosync)

from loopy.transform.data import (
        add_prefetch, change_arg_to_image,
        tag_array_axes, tag_data_axes,
        set_array_axis_names, set_array_dim_names,
        remove_unused_arguments,
        alias_temporaries, set_argument_order,
        rename_argument,
        set_temporary_scope)

from loopy.transform.subst import (extract_subst,
        assignment_to_subst, expand_subst, find_rules_matching,
        find_one_rule_matching)

from loopy.transform.precompute import precompute
from loopy.transform.buffer import buffer_array
from loopy.transform.fusion import fuse_kernels

from loopy.transform.arithmetic import (
        fold_constants,
        collect_common_factors_on_increment)

from loopy.transform.padding import (
        split_array_axis, split_array_dim, split_arg_axis,
        find_padding_multiple,
        add_padding)

from loopy.transform.privatize import privatize_temporaries_with_inames
from loopy.transform.batch import to_batched
from loopy.transform.parameter import assume, fix_parameters
from loopy.transform.save import save_and_reload_temporaries
from loopy.transform.add_barrier import add_barrier
# }}}

from loopy.type_inference import infer_unknown_types
from loopy.preprocess import preprocess_kernel, realize_reduction
from loopy.schedule import (
    generate_loop_schedules, get_one_scheduled_kernel, get_one_linearized_kernel)
from loopy.statistics import (ToCountMap, CountGranularity,
        stringify_stats_mapping, Op, MemAccess, get_op_map, get_mem_access_map,
        get_synchronization_map, gather_access_footprints,
        gather_access_footprint_bytes)
from loopy.codegen import (
        PreambleInfo,
        generate_code, generate_code_v2, generate_body)
from loopy.codegen.result import (
        GeneratedProgram,
        CodeGenerationResult)
from loopy.compiled import CompiledKernel
from loopy.options import Options
from loopy.auto_test import auto_test_vs_ref
from loopy.frontend.fortran import (c_preprocess, parse_transformed_fortran,
        parse_fortran)

from loopy.target import TargetBase, ASTBuilderBase
from loopy.target.c import CFamilyTarget, CTarget, ExecutableCTarget, generate_header
from loopy.target.cuda import CudaTarget
from loopy.target.opencl import OpenCLTarget
from loopy.target.pyopencl import PyOpenCLTarget
from loopy.target.ispc import ISPCTarget
from loopy.target.numba import NumbaTarget, NumbaCudaTarget

from loopy.tools import Optional


__all__ = [
        "TaggedVariable", "Reduction", "LinearSubscript", "TypeCast",

        "auto",

        "LoopKernel",
        "KernelState", "kernel_state",  # lower case is deprecated

        "MemoryOrdering", "memory_ordering",  # lower case is deprecated
        "MemoryScope", "memory_scope",  # lower case is deprecated

        "VarAtomicity",
        "OrderedAtomic", "AtomicInit", "AtomicUpdate",
        "InstructionBase",
        "MultiAssignmentBase", "Assignment", "ExpressionInstruction",
        "CallInstruction", "CInstruction", "NoOpInstruction",
        "BarrierInstruction",

        "KernelArgument",
        "ValueArg", "ArrayArg", "GlobalArg", "ConstantArg", "ImageArg",
        "AddressSpace", "temp_var_scope",   # temp_var_scope is deprecated
        "TemporaryVariable",
        "SubstitutionRule",
        "CallMangleInfo",

        "default_function_mangler", "single_arg_function_mangler",

        "make_kernel", "UniqueName",

        "register_reduction_parser",

        "VERSION", "MOST_RECENT_LANGUAGE_VERSION",

        # {{{ transforms

        "set_loop_priority", "prioritize_loops", "untag_inames",
        "split_iname", "chunk_iname", "join_inames", "tag_inames",
        "duplicate_inames",
        "rename_iname", "remove_unused_inames",
        "split_reduction_inward", "split_reduction_outward",
        "affine_map_inames", "find_unused_axis_tag",
        "make_reduction_inames_unique",
        "has_schedulable_iname_nesting", "get_iname_duplication_options",
<<<<<<< HEAD
        "add_inames_to_insn", "map_domain",
=======
        "add_inames_to_insn", "add_inames_for_unused_hw_axes",
>>>>>>> 5ce818c8

        "add_prefetch", "change_arg_to_image",
        "tag_array_axes", "tag_data_axes",
        "set_array_axis_names", "set_array_dim_names",
        "remove_unused_arguments",
        "alias_temporaries", "set_argument_order",
        "rename_argument", "set_temporary_scope",

        "find_instructions", "map_instructions",
        "set_instruction_priority", "add_dependency",
        "remove_instructions",
        "replace_instruction_ids",
        "tag_instructions",
        "add_nosync",

        "extract_subst", "expand_subst", "assignment_to_subst",
        "find_rules_matching", "find_one_rule_matching",

        "precompute", "buffer_array",
        "fuse_kernels",

        "fold_constants", "collect_common_factors_on_increment",

        "split_array_axis", "split_array_dim", "split_arg_axis",
        "find_padding_multiple", "add_padding",

        "privatize_temporaries_with_inames",

        "to_batched",

        "assume", "fix_parameters",

        "save_and_reload_temporaries",

        "add_barrier",

        # }}}

        "get_dot_dependency_graph",
        "show_dependency_graph",
        "add_dtypes",
        "add_and_infer_dtypes",
        "get_global_barrier_order",
        "find_most_recent_global_barrier",
        "get_subkernels",
        "get_subkernel_to_insn_id_map",

        "to_loopy_type",

        "infer_unknown_types",

        "preprocess_kernel", "realize_reduction",
        "generate_loop_schedules",
        "get_one_scheduled_kernel", "get_one_linearized_kernel",
        "GeneratedProgram", "CodeGenerationResult",
        "PreambleInfo",
        "generate_code", "generate_code_v2", "generate_body",

        "ToCountMap", "CountGranularity", "stringify_stats_mapping", "Op",
        "MemAccess",  "get_op_map", "get_mem_access_map",
        "get_synchronization_map", "gather_access_footprints",
        "gather_access_footprint_bytes",

        "CompiledKernel",

        "auto_test_vs_ref",

        "Options",

        "make_kernel",
        "c_preprocess", "parse_transformed_fortran", "parse_fortran",

        "LoopyError", "LoopyWarning",

        "TargetBase",
        "CFamilyTarget", "CTarget", "ExecutableCTarget", "generate_header",
        "CudaTarget", "OpenCLTarget",
        "PyOpenCLTarget", "ISPCTarget",
        "NumbaTarget", "NumbaCudaTarget",
        "ASTBuilderBase",

        "Optional",

        # {{{ from this file

        "register_preamble_generators",
        "register_symbol_manglers",
        "register_function_manglers",

        "set_caching_enabled",
        "CacheMode",
        "make_copy_kernel",

        # }}}
        ]

# }}}


# {{{ set_options

def set_options(kernel, *args, **kwargs):
    """Return a new kernel with the options given as keyword arguments, or from
    a string representation passed in as the first (and only) positional
    argument.

    See also :class:`Options`.
    """

    if args and kwargs:
        raise TypeError("cannot pass both positional and keyword arguments")

    new_opt = kernel.options.copy()

    if kwargs:
        from loopy.options import _apply_legacy_map, Options
        kwargs = _apply_legacy_map(Options._legacy_options_map, kwargs)

        for key, val in kwargs.items():
            if not hasattr(new_opt, key):
                raise ValueError("unknown option '%s'" % key)

            setattr(new_opt, key, val)
    else:
        if len(args) != 1:
            raise TypeError("exactly one positional argument is required if "
                    "no keyword args are given")
        arg, = args

        from loopy.options import make_options
        new_opt.update(make_options(arg))

    return kernel.copy(options=new_opt)

# }}}


# {{{ library registration

def register_preamble_generators(kernel, preamble_generators):
    """
    :arg manglers: list of functions of signature ``(preamble_info)``
        generating tuples ``(sortable_str_identifier, code)``,
        where *preamble_info* is a :class:`PreambleInfo`.

    :returns: *kernel* with *manglers* registered
    """
    from loopy.tools import unpickles_equally

    new_pgens = kernel.preamble_generators[:]
    for pgen in preamble_generators:
        if pgen not in new_pgens:
            if not unpickles_equally(pgen):
                raise LoopyError("preamble generator '%s' does not "
                        "compare equally after being upickled "
                        "and would thus disrupt loopy's caches"
                        % pgen)

            new_pgens.insert(0, pgen)

    return kernel.copy(preamble_generators=new_pgens)


def register_symbol_manglers(kernel, manglers):
    from loopy.tools import unpickles_equally

    new_manglers = kernel.symbol_manglers[:]
    for m in manglers:
        if m not in new_manglers:
            if not unpickles_equally(m):
                raise LoopyError("mangler '%s' does not "
                        "compare equally after being upickled "
                        "and would disrupt loopy's caches"
                        % m)

            new_manglers.insert(0, m)

    return kernel.copy(symbol_manglers=new_manglers)


def register_function_manglers(kernel, manglers):
    """
    :arg manglers: list of functions of signature ``(kernel, name, arg_dtypes)``
        returning a :class:`loopy.CallMangleInfo`.
    :returns: *kernel* with *manglers* registered
    """
    from loopy.tools import unpickles_equally

    new_manglers = kernel.function_manglers[:]
    for m in manglers:
        if m not in new_manglers:
            if not unpickles_equally(m):
                raise LoopyError("mangler '%s' does not "
                        "compare equally after being upickled "
                        "and would disrupt loopy's caches"
                        % m)

            new_manglers.insert(0, m)

    return kernel.copy(function_manglers=new_manglers)

# }}}


# {{{ cache control

import os
CACHING_ENABLED = (
    "LOOPY_NO_CACHE" not in os.environ
    and
    "CG_NO_CACHE" not in os.environ)


def set_caching_enabled(flag):
    """Set whether :mod:`loopy` is allowed to use disk caching for its various
    code generation stages.
    """
    global CACHING_ENABLED
    CACHING_ENABLED = flag


class CacheMode:
    """A context manager for setting whether :mod:`loopy` is allowed to use
    disk caches.
    """

    def __init__(self, new_flag):
        self.new_flag = new_flag

    def __enter__(self):
        global CACHING_ENABLED
        self.previous_mode = CACHING_ENABLED
        CACHING_ENABLED = self.new_flag

    def __exit__(self, exc_type, exc_val, exc_tb):
        global CACHING_ENABLED
        CACHING_ENABLED = self.previous_mode
        del self.previous_mode

# }}}


# {{{ make copy kernel

def make_copy_kernel(new_dim_tags, old_dim_tags=None):
    """Returns a :class:`LoopKernel` that changes the data layout
    of a variable (called "input") to the new layout specified by
    *new_dim_tags* from the one specified by *old_dim_tags*.
    *old_dim_tags* defaults to an all-C layout of the same rank
    as the one given by *new_dim_tags*.
    """

    from loopy.kernel.array import (parse_array_dim_tags,
            SeparateArrayArrayDimTag, VectorArrayDimTag)
    new_dim_tags = parse_array_dim_tags(new_dim_tags, n_axes=None)

    rank = len(new_dim_tags)
    if old_dim_tags is None:
        old_dim_tags = parse_array_dim_tags(
                ",".join(rank * ["c"]), n_axes=None)
    elif isinstance(old_dim_tags, str):
        old_dim_tags = parse_array_dim_tags(
                old_dim_tags, n_axes=None)

    indices = ["i%d" % i for i in range(rank)]
    shape = ["n%d" % i for i in range(rank)]
    commad_indices = ", ".join(indices)
    bounds = " and ".join(
            f"0<={ind}<{shape_i}"
            for ind, shape_i in zip(indices, shape))

    set_str = "{{[{}]: {}}}".format(
                commad_indices,
                bounds
                )
    result = make_kernel(set_str,
            "output[%s] = input[%s]"
            % (commad_indices, commad_indices),
            lang_version=MOST_RECENT_LANGUAGE_VERSION)

    result = tag_array_axes(result, "input", old_dim_tags)
    result = tag_array_axes(result, "output", new_dim_tags)

    unrolled_tags = (SeparateArrayArrayDimTag, VectorArrayDimTag)
    for i in range(rank):
        if (isinstance(new_dim_tags[i], unrolled_tags)
                or isinstance(old_dim_tags[i], unrolled_tags)):
            result = tag_inames(result, {indices[i]: "unr"})

    return result

# }}}


# {{{ default target

_DEFAULT_TARGET = None


def set_default_target(target):
    # deliberately undocumented for now
    global _DEFAULT_TARGET
    _DEFAULT_TARGET = target


def _set_up_default_target():
    try:
        import pyopencl  # noqa
    except ImportError:
        from loopy.target.opencl import OpenCLTarget
        target = OpenCLTarget()
    else:
        from loopy.target.pyopencl import PyOpenCLTarget
        target = PyOpenCLTarget()

    set_default_target(target)


_set_up_default_target()

# }}}


# vim: foldmethod=marker<|MERGE_RESOLUTION|>--- conflicted
+++ resolved
@@ -73,11 +73,7 @@
         affine_map_inames, find_unused_axis_tag,
         make_reduction_inames_unique,
         has_schedulable_iname_nesting, get_iname_duplication_options,
-<<<<<<< HEAD
-        add_inames_to_insn, map_domain)
-=======
-        add_inames_to_insn, add_inames_for_unused_hw_axes)
->>>>>>> 5ce818c8
+        add_inames_to_insn, add_inames_for_unused_hw_axes,  map_domain)
 
 from loopy.transform.instruction import (
         find_instructions, map_instructions,
@@ -194,11 +190,7 @@
         "affine_map_inames", "find_unused_axis_tag",
         "make_reduction_inames_unique",
         "has_schedulable_iname_nesting", "get_iname_duplication_options",
-<<<<<<< HEAD
-        "add_inames_to_insn", "map_domain",
-=======
-        "add_inames_to_insn", "add_inames_for_unused_hw_axes",
->>>>>>> 5ce818c8
+        "add_inames_to_insn", "add_inames_for_unused_hw_axes", "map_domain",
 
         "add_prefetch", "change_arg_to_image",
         "tag_array_axes", "tag_data_axes",
