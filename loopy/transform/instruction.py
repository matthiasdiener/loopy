--- conflicted
+++ resolved
@@ -291,14 +291,9 @@
     :returns: The updated :class:`loopy.kernel.LoopKernel` with the new dependency.
 
     """
-<<<<<<< HEAD
-    # TODO make this accept multiple deps and/or multiple stmts so that
-    # these can be added in one pass through the instructions
-=======
 
     # FIXME Make this allow multiple deps and/or multiple stmts so that
     # these can all be in one pass through the instructions
->>>>>>> ca051638
 
     if stmt_id not in kernel.id_to_insn:
         raise LoopyError("No instructions found matching '%s',"
@@ -309,7 +304,6 @@
                 "cannot add dependency %s->%s"
                 % (depends_on_id, depends_on_id, stmt_id))
 
-<<<<<<< HEAD
     # Create func used to update stmt.dependencies
     # (func to pass to map_stmt_dependencies)
     def _add_dep_to_dict(stmt_deps, stmt):
@@ -319,20 +313,6 @@
         return stmt_deps
 
     result = map_stmt_dependencies(kernel, "id:%s" % (stmt_id), _add_dep_to_dict)
-=======
-    matched = [False]
-
-    def _add_dep(stmt):
-        new_deps_dict = stmt.dependencies  # Dict mapping depends-on ids to dep maps
-        matched[0] = True
-        new_deps_dict.setdefault(depends_on_id, []).append(new_dependency)
-        return stmt.copy(dependencies=new_deps_dict)
-
-    result = map_instructions(kernel, "id:%s" % (stmt_id), _add_dep)
-
-    # Should have matched (id check above passed)
-    assert matched[0]
->>>>>>> ca051638
 
     return result
 
