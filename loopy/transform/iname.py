__copyright__ = "Copyright (C) 2012 Andreas Kloeckner"

__license__ = """
Permission is hereby granted, free of charge, to any person obtaining a copy
of this software and associated documentation files (the "Software"), to deal
in the Software without restriction, including without limitation the rights
to use, copy, modify, merge, publish, distribute, sublicense, and/or sell
copies of the Software, and to permit persons to whom the Software is
furnished to do so, subject to the following conditions:

The above copyright notice and this permission notice shall be included in
all copies or substantial portions of the Software.

THE SOFTWARE IS PROVIDED "AS IS", WITHOUT WARRANTY OF ANY KIND, EXPRESS OR
IMPLIED, INCLUDING BUT NOT LIMITED TO THE WARRANTIES OF MERCHANTABILITY,
FITNESS FOR A PARTICULAR PURPOSE AND NONINFRINGEMENT. IN NO EVENT SHALL THE
AUTHORS OR COPYRIGHT HOLDERS BE LIABLE FOR ANY CLAIM, DAMAGES OR OTHER
LIABILITY, WHETHER IN AN ACTION OF CONTRACT, TORT OR OTHERWISE, ARISING FROM,
OUT OF OR IN CONNECTION WITH THE SOFTWARE OR THE USE OR OTHER DEALINGS IN
THE SOFTWARE.
"""


import islpy as isl
from islpy import dim_type

from loopy.symbolic import (
        RuleAwareIdentityMapper, RuleAwareSubstitutionMapper,
        SubstitutionRuleMappingContext)
from loopy.diagnostic import LoopyError

from loopy.translation_unit import (TranslationUnit,
                                    for_each_kernel)
from loopy.kernel import LoopKernel
from loopy.kernel.function_interface import CallableKernel


__doc__ = """
.. currentmodule:: loopy

.. autofunction:: split_iname

.. autofunction:: chunk_iname

.. autofunction:: join_inames

.. autofunction:: untag_inames

.. autofunction:: tag_inames

.. autofunction:: duplicate_inames

.. autofunction:: get_iname_duplication_options

.. autofunction:: has_schedulable_iname_nesting

.. autofunction:: prioritize_loops

.. autofunction:: rename_iname

.. autofunction:: remove_unused_inames

.. autofunction:: split_reduction_inward

.. autofunction:: split_reduction_outward

.. autofunction:: affine_map_inames

.. autofunction:: find_unused_axis_tag

.. autofunction:: make_reduction_inames_unique

.. autofunction:: add_inames_to_insn

.. autofunction:: map_domain

.. autofunction:: add_inames_for_unused_hw_axes

"""


# {{{ set loop priority

@for_each_kernel
def set_loop_priority(kernel, loop_priority):
    from warnings import warn
    warn("set_loop_priority is deprecated. Use prioritize_loops instead. "
         "Attention: A call to set_loop_priority will overwrite any previously "
         "set priorities!", DeprecationWarning, stacklevel=2)

    if isinstance(loop_priority, str):
        loop_priority = tuple(s.strip()
                              for s in loop_priority.split(",") if s.strip())
    loop_priority = tuple(loop_priority)

    return kernel.copy(loop_priority=frozenset([loop_priority]))


@for_each_kernel
def prioritize_loops(kernel, loop_priority):
    """Indicates the textual order in which loops should be entered in the
    kernel code. Note that this priority has an advisory role only. If the
    kernel logically requires a different nesting, priority is ignored.
    Priority is only considered if loop nesting is ambiguous.

    prioritize_loops can be used multiple times. If you do so, each given
    *loop_priority* specifies a scheduling constraint. The constraints from
    all calls to prioritize_loops together establish a partial order on the
    inames (see https://en.wikipedia.org/wiki/Partially_ordered_set).

    :arg: an iterable of inames, or, for brevity, a comma-separated string of
        inames
    """

    assert isinstance(kernel, LoopKernel)
    if isinstance(loop_priority, str):
        loop_priority = tuple(s.strip()
                              for s in loop_priority.split(",") if s.strip())
    loop_priority = tuple(loop_priority)

    return kernel.copy(loop_priority=kernel.loop_priority.union([loop_priority]))

# }}}


# {{{ split/chunk inames

# {{{ backend

class _InameSplitter(RuleAwareIdentityMapper):
    def __init__(self, rule_mapping_context, within,
            iname_to_split, outer_iname, inner_iname, replacement_index):
        super().__init__(rule_mapping_context)

        self.within = within

        self.iname_to_split = iname_to_split
        self.outer_iname = outer_iname
        self.inner_iname = inner_iname

        self.replacement_index = replacement_index

    def map_reduction(self, expr, expn_state):
        if (self.iname_to_split in expr.inames
                and self.iname_to_split not in expn_state.arg_context
                and self.within(
                    expn_state.kernel,
                    expn_state.instruction)):
            new_inames = list(expr.inames)
            new_inames.remove(self.iname_to_split)
            new_inames.extend([self.outer_iname, self.inner_iname])

            from loopy.symbolic import Reduction
            return Reduction(expr.operation, tuple(new_inames),
                        self.rec(expr.expr, expn_state),
                        expr.allow_simultaneous)
        else:
            return super().map_reduction(expr, expn_state)

    def map_variable(self, expr, expn_state):
        if (expr.name == self.iname_to_split
                and self.iname_to_split not in expn_state.arg_context
                and self.within(
                    expn_state.kernel,
                    expn_state.instruction)):
            return self.replacement_index
        else:
            return super().map_variable(expr, expn_state)


def _split_iname_in_set(s, iname_to_split, inner_iname, outer_iname, fixed_length,
        fixed_length_is_inner):
    var_dict = s.get_var_dict()

    if iname_to_split not in var_dict:
        return s

    orig_dim_type, _ = var_dict[iname_to_split]
    # orig_dim_type may be set or param (the latter if the iname is
    # used as a parameter in a subdomain).

    # NB: dup_iname_to_split is not a globally valid identifier: only unique
    # wrt the set s.
    from pytools import generate_unique_names
    for dup_iname_to_split in generate_unique_names(f"dup_{iname_to_split}"):
        if dup_iname_to_split not in var_dict:
            break

    from loopy.isl_helpers import duplicate_axes
    s = duplicate_axes(s, (iname_to_split,), (dup_iname_to_split,))

    outer_var_nr = s.dim(orig_dim_type)
    inner_var_nr = s.dim(orig_dim_type)+1

    s = s.add_dims(orig_dim_type, 2)
    s = s.set_dim_name(orig_dim_type, outer_var_nr, outer_iname)
    s = s.set_dim_name(orig_dim_type, inner_var_nr, inner_iname)

    from loopy.isl_helpers import make_slab

    if fixed_length_is_inner:
        fixed_iname, var_length_iname = inner_iname, outer_iname
    else:
        fixed_iname, var_length_iname = outer_iname, inner_iname

    space = s.get_space()
    s = s & (
            make_slab(space, fixed_iname, 0, fixed_length)
            # name = fixed_iname + fixed_length*var_length_iname
            .add_constraint(isl.Constraint.eq_from_names(
                space, {
                    dup_iname_to_split: 1,
                    fixed_iname: -1,
                    var_length_iname: -fixed_length})))

    dup_iname_dim_type, dup_name_idx = space.get_var_dict()[dup_iname_to_split]
    s = s.project_out(dup_iname_dim_type, dup_name_idx, 1)

    return s


def _split_iname_backend(kernel, iname_to_split,
        fixed_length, fixed_length_is_inner,
        make_new_loop_index,
        outer_iname=None, inner_iname=None,
        outer_tag=None, inner_tag=None,
        slabs=(0, 0), do_tagged_check=True,
        within=None):
    """
    :arg within: If not None, limit the action of the transformation to
        matching contexts.  See :func:`loopy.match.parse_stack_match`
        for syntax.
    """

    from loopy.match import parse_match
    within = parse_match(within)

    # {{{ return the same kernel if no kernel matches

    if not any(within(kernel, insn) for insn in kernel.instructions):
        return kernel

    # }}}

    # Split inames do not inherit tags from their 'parent' inames.
    # FIXME: They *should* receive a tag that indicates that they descend from
    # an iname tagged in a certain way.
    from loopy.kernel.data import InameImplementationTag
    existing_tags = [tag
            for tag in kernel.iname_tags(iname_to_split)
            if isinstance(tag, InameImplementationTag)]
    from loopy.kernel.data import ForceSequentialTag, filter_iname_tags_by_type
    if (do_tagged_check and existing_tags
            and not filter_iname_tags_by_type(existing_tags, ForceSequentialTag)):
        raise LoopyError(f"cannot split already tagged iname '{iname_to_split}'")

    if iname_to_split not in kernel.all_inames():
        raise ValueError(
                f"cannot split loop for unknown variable '{iname_to_split}'")

    applied_iname_rewrites = kernel.applied_iname_rewrites[:]

    vng = kernel.get_var_name_generator()

    if outer_iname is None:
        outer_iname = vng(iname_to_split+"_outer")
    if inner_iname is None:
        inner_iname = vng(iname_to_split+"_inner")

    new_domains = [
            _split_iname_in_set(dom, iname_to_split, inner_iname, outer_iname,
                fixed_length, fixed_length_is_inner)
            for dom in kernel.domains]

    # {{{ Split iname in dependencies

    from loopy.transform.instruction import map_dependency_maps
    from loopy.schedule.checker.schedule import BEFORE_MARK
    from loopy.schedule.checker.utils import (
        convert_map_to_set,
        remove_dim_by_name,
    )

    def _split_iname_in_depender(dep):

        # If iname is not present in dep, return unmodified dep
        if iname_to_split not in dep.get_var_names(dim_type.out):
            return dep

        # Temporarily convert map to set for processing
        set_from_map, n_in_dims, n_out_dims = convert_map_to_set(dep)

        # Split iname
        set_from_map = _split_iname_in_set(
            set_from_map, iname_to_split, inner_iname, outer_iname,
            fixed_length, fixed_length_is_inner)

        # Dim order: [old_inames' ..., old_inames ..., i_outer, i_inner]

        # Convert set back to map
        map_from_set = isl.Map.from_domain(set_from_map)
        # Move original out dims + 2 new dims:
        map_from_set = map_from_set.move_dims(
            dim_type.out, 0, dim_type.in_, n_in_dims, n_out_dims+2)

        # Remove iname that was split:
        map_from_set = remove_dim_by_name(
            map_from_set, dim_type.out, iname_to_split)

        return map_from_set

    def _split_iname_in_dependee(dep):

        iname_to_split_marked = iname_to_split+BEFORE_MARK

        # If iname is not present in dep, return unmodified dep
        if iname_to_split_marked not in dep.get_var_names(dim_type.in_):
            return dep

        # Temporarily convert map to set for processing
        set_from_map, n_in_dims, n_out_dims = convert_map_to_set(dep)

        # Split iname'
        set_from_map = _split_iname_in_set(
            set_from_map, iname_to_split_marked,
            inner_iname+BEFORE_MARK, outer_iname+BEFORE_MARK,
            fixed_length, fixed_length_is_inner)

        # Dim order: [old_inames' ..., old_inames ..., i_outer', i_inner']

        # Convert set back to map
        map_from_set = isl.Map.from_domain(set_from_map)
        # Move original out dims new dims:
        map_from_set = map_from_set.move_dims(
            dim_type.out, 0, dim_type.in_, n_in_dims, n_out_dims)

        # Remove iname that was split:
        map_from_set = remove_dim_by_name(
            map_from_set, dim_type.in_, iname_to_split_marked)

        return map_from_set

    # TODO figure out proper way to create false match condition
    false_id_match = "not id:*"
    kernel = map_dependency_maps(
        kernel, _split_iname_in_depender,
        stmt_match_depender=within, stmt_match_dependee=false_id_match)
    kernel = map_dependency_maps(
        kernel, _split_iname_in_dependee,
        stmt_match_depender=false_id_match, stmt_match_dependee=within)

    # }}}

    from pymbolic import var
    inner = var(inner_iname)
    outer = var(outer_iname)
    new_loop_index = make_new_loop_index(inner, outer)

    subst_map = {var(iname_to_split): new_loop_index}
    applied_iname_rewrites.append(subst_map)

    # {{{ update within_inames

    new_insns = []
    for insn in kernel.instructions:
        if iname_to_split in insn.within_inames and (
                within(kernel, insn)):
            new_within_inames = (
                    (insn.within_inames.copy()
                    - frozenset([iname_to_split]))
                    | frozenset([outer_iname, inner_iname]))
            insn = insn.copy(
                within_inames=new_within_inames)

        new_insns.append(insn)

    # }}}

    iname_slab_increments = kernel.iname_slab_increments.copy()
    iname_slab_increments[outer_iname] = slabs

    new_priorities = []
    for prio in kernel.loop_priority:
        new_prio = ()
        for prio_iname in prio:
            if prio_iname == iname_to_split:
                new_prio = new_prio + (outer_iname, inner_iname)
            else:
                new_prio = new_prio + (prio_iname,)
        new_priorities.append(new_prio)

    kernel = kernel.copy(
            domains=new_domains,
            iname_slab_increments=iname_slab_increments,
            instructions=new_insns,
            applied_iname_rewrites=applied_iname_rewrites,
            loop_priority=frozenset(new_priorities))

    rule_mapping_context = SubstitutionRuleMappingContext(
            kernel.substitutions, vng)
    ins = _InameSplitter(rule_mapping_context, within,
            iname_to_split, outer_iname, inner_iname, new_loop_index)

    from loopy.kernel.instruction import MultiAssignmentBase

    def check_insn_has_iname(kernel, insn, *args):
        return (not isinstance(insn, MultiAssignmentBase)
                or iname_to_split in insn.dependency_names()
                or iname_to_split in insn.reduction_inames())

    kernel = ins.map_kernel(kernel, within=check_insn_has_iname,
                            map_tvs=False, map_args=False)
    kernel = rule_mapping_context.finish_kernel(kernel)

    for existing_tag in existing_tags:
        kernel = tag_inames(kernel,
                {outer_iname: existing_tag, inner_iname: existing_tag})

    kernel = tag_inames(kernel, {outer_iname: outer_tag, inner_iname: inner_tag})
    kernel = remove_unused_inames(kernel, [iname_to_split])

    return kernel

# }}}


# {{{ split iname

@for_each_kernel
def split_iname(kernel, split_iname, inner_length,
        *,
        outer_iname=None, inner_iname=None,
        outer_tag=None, inner_tag=None,
        slabs=(0, 0), do_tagged_check=True,
        within=None):
    """Split *split_iname* into two inames (an 'inner' one and an 'outer' one)
    so that ``split_iname == inner + outer*inner_length`` and *inner* is of
    constant length *inner_length*.

    :arg outer_iname: The new iname to use for the 'inner' (fixed-length)
        loop. Defaults to a name derived from ``split_iname + "_outer"``
    :arg inner_iname: The new iname to use for the 'inner' (fixed-length)
        loop. Defaults to a name derived from ``split_iname + "_inner"``
    :arg inner_length: a positive integer
    :arg slabs:
        A tuple ``(head_it_count, tail_it_count)`` indicating the
        number of leading/trailing iterations of *outer_iname*
        for which separate code should be generated.
    :arg outer_tag: The iname tag (see :ref:`iname-tags`) to apply to
        *outer_iname*.
    :arg inner_tag: The iname tag (see :ref:`iname-tags`) to apply to
        *inner_iname*.
    :arg within: a stack match as understood by
        :func:`loopy.match.parse_match`.

    Split inames do not inherit tags from their 'parent' inames.
    """
    assert isinstance(kernel, LoopKernel)

    def make_new_loop_index(inner, outer):
        return inner + outer*inner_length

    return _split_iname_backend(kernel, split_iname,
            fixed_length=inner_length, fixed_length_is_inner=True,
            make_new_loop_index=make_new_loop_index,
            outer_iname=outer_iname, inner_iname=inner_iname,
            outer_tag=outer_tag, inner_tag=inner_tag,
            slabs=slabs, do_tagged_check=do_tagged_check,
            within=within)

# }}}


# {{{ chunk iname

@for_each_kernel
def chunk_iname(kernel, split_iname, num_chunks,
        outer_iname=None, inner_iname=None,
        outer_tag=None, inner_tag=None,
        slabs=(0, 0), do_tagged_check=True,
        within=None):
    """
    Split *split_iname* into two inames (an 'inner' one and an 'outer' one)
    so that ``split_iname == inner + outer*chunk_length`` and *outer* is of
    fixed length *num_chunks*.

    :arg within: a stack match as understood by
        :func:`loopy.match.parse_stack_match`.

    Split inames do not inherit tags from their 'parent' inames.

    .. versionadded:: 2016.2
    """

    size = kernel.get_iname_bounds(split_iname).size
    k0 = isl.Aff.zero_on_domain(size.domain().space)
    chunk_ceil = size.div(k0+num_chunks).ceil()
    chunk_floor = size.div(k0+num_chunks).floor()
    chunk_diff = chunk_ceil - chunk_floor
    chunk_mod = size.mod_val(num_chunks)

    from loopy.symbolic import pw_aff_to_expr
    from pymbolic.primitives import Min

    def make_new_loop_index(inner, outer):
        # These two expressions are equivalent. Benchmarking between the
        # two was inconclusive, although one is shorter.

        if 0:
            # Triggers isl issues in check pass.
            return (
                    inner +
                    pw_aff_to_expr(chunk_floor) * outer
                    +
                    pw_aff_to_expr(chunk_diff) * Min(
                        (outer, pw_aff_to_expr(chunk_mod))))
        else:
            return (
                    inner +
                    pw_aff_to_expr(chunk_ceil) * Min(
                        (outer, pw_aff_to_expr(chunk_mod)))
                    +
                    pw_aff_to_expr(chunk_floor) * (
                        outer - Min((outer, pw_aff_to_expr(chunk_mod)))))

    # {{{ check that iname is a box iname

    # Since the linearization used in the constraint used to map the domain
    # does not match the linearization in make_new_loop_index, we can't really
    # tolerate if the iname in question has constraints that make it non-boxy,
    # since these sub-indices would end up in the wrong spot.

    for dom in kernel.domains:
        var_dict = dom.get_var_dict()
        if split_iname not in var_dict:
            continue

        dt, idx = var_dict[split_iname]
        assert dt == dim_type.set

        aff_zero = isl.Aff.zero_on_domain(dom.space)
        aff_split_iname = aff_zero.set_coefficient_val(dim_type.in_, idx, 1)
        aligned_size = isl.align_spaces(size, aff_zero)
        box_dom = (
                dom
                .eliminate(dt, idx, 1)
                & aff_zero.le_set(aff_split_iname)
                & aff_split_iname.lt_set(aligned_size)
                )

        if not (
                box_dom <= dom
                and
                dom <= box_dom):
            raise LoopyError("domain '%s' is not box-shape about iname "
                    "'%s', cannot use chunk_iname()"
                    % (dom, split_iname))

    # }}}

    return _split_iname_backend(kernel, split_iname,
            fixed_length=num_chunks, fixed_length_is_inner=False,
            make_new_loop_index=make_new_loop_index,
            outer_iname=outer_iname, inner_iname=inner_iname,
            outer_tag=outer_tag, inner_tag=inner_tag,
            slabs=slabs, do_tagged_check=do_tagged_check,
            within=within)

# }}}

# }}}


# {{{ join inames

class _InameJoiner(RuleAwareSubstitutionMapper):
    def __init__(self, rule_mapping_context, within, subst_func,
            joined_inames, new_iname):
        super().__init__(rule_mapping_context,
                subst_func, within)

        self.joined_inames = set(joined_inames)
        self.new_iname = new_iname

    def map_reduction(self, expr, expn_state):
        expr_inames = set(expr.inames)
        overlap = (self.joined_inames & expr_inames
                - set(expn_state.arg_context))
        if overlap and self.within(
                expn_state.kernel,
                expn_state.instruction,
                expn_state.stack):
            if overlap != expr_inames:
                raise LoopyError(
                        "Cannot join inames '%s' if there is a reduction "
                        "that does not use all of the inames being joined. "
                        "(Found one with just '%s'.)"
                        % (
                            ", ".join(self.joined_inames),
                            ", ".join(expr_inames)))

            new_inames = expr_inames - self.joined_inames
            new_inames.add(self.new_iname)

            from loopy.symbolic import Reduction
            return Reduction(expr.operation, tuple(new_inames),
                        self.rec(expr.expr, expn_state),
                        expr.allow_simultaneous)
        else:
            return super().map_reduction(expr, expn_state)


@for_each_kernel
def join_inames(kernel, inames, new_iname=None, tag=None, within=None):
    """In a sense, the inverse of :func:`split_iname`. Takes in inames,
    finds their bounds (all but the first have to be bounded), and combines
    them into a single loop via analogs of ``new_iname = i0 * LEN(i1) + i1``.
    The old inames are re-obtained via the appropriate division/modulo
    operations.

    :arg inames: a sequence of inames, fastest varying last
    :arg within: a stack match as understood by
        :func:`loopy.match.parse_stack_match`.
    """

    from loopy.match import parse_match
    within = parse_match(within)

    # {{{ return the same kernel if no kernel matches

    if not any(within(kernel, insn) for insn in kernel.instructions):
        return kernel

    # }}}

    # now fastest varying first
    inames = inames[::-1]

    if new_iname is None:
        new_iname = kernel.get_var_name_generator()("_and_".join(inames))

    from loopy.kernel.tools import DomainChanger
    domch = DomainChanger(kernel, frozenset(inames))
    for iname in inames:
        if kernel.get_home_domain_index(iname) != domch.leaf_domain_index:
            raise LoopyError("iname '%s' is not 'at home' in the "
                    "join's leaf domain" % iname)

    new_domain = domch.domain
    new_dim_idx = new_domain.dim(dim_type.set)
    new_domain = new_domain.add_dims(dim_type.set, 1)
    new_domain = new_domain.set_dim_name(dim_type.set, new_dim_idx, new_iname)

    joint_aff = zero = isl.Aff.zero_on_domain(new_domain.space)
    subst_dict = {}
    base_divisor = 1

    from pymbolic import var

    for i, iname in enumerate(inames):
        iname_dt, iname_idx = zero.get_space().get_var_dict()[iname]
        iname_aff = zero.add_coefficient_val(iname_dt, iname_idx, 1)

        joint_aff = joint_aff + base_divisor*iname_aff

        bounds = kernel.get_iname_bounds(iname, constants_only=True)

        from loopy.isl_helpers import (
                static_max_of_pw_aff, static_value_of_pw_aff)
        from loopy.symbolic import pw_aff_to_expr

        length = int(pw_aff_to_expr(
            static_max_of_pw_aff(bounds.size, constants_only=True)))

        try:
            lower_bound_aff = static_value_of_pw_aff(
                    bounds.lower_bound_pw_aff.coalesce(),
                    constants_only=False)
        except Exception as e:
            raise type(e)("while finding lower bound of '%s': " % iname)

        my_val = var(new_iname) // base_divisor
        if i+1 < len(inames):
            my_val %= length
        my_val += pw_aff_to_expr(lower_bound_aff)
        subst_dict[iname] = my_val

        base_divisor *= length

    from loopy.isl_helpers import iname_rel_aff
    new_domain = new_domain.add_constraint(
            isl.Constraint.equality_from_aff(
                iname_rel_aff(new_domain.get_space(), new_iname, "==", joint_aff)))

    for iname in inames:
        iname_to_dim = new_domain.get_space().get_var_dict()
        iname_dt, iname_idx = iname_to_dim[iname]

        if within is None:
            new_domain = new_domain.project_out(iname_dt, iname_idx, 1)

    def subst_within_inames(fid):
        result = set()
        for iname in fid:
            if iname in inames:
                result.add(new_iname)
            else:
                result.add(iname)

        return frozenset(result)

    new_insns = [
            insn.copy(
                within_inames=subst_within_inames(insn.within_inames)) if
            within(kernel, insn) else insn for insn in kernel.instructions]

    kernel = (kernel
            .copy(
                instructions=new_insns,
                domains=domch.get_domains_with(new_domain),
                applied_iname_rewrites=kernel.applied_iname_rewrites + [subst_dict]
                ))

    from loopy.match import parse_stack_match
    within = parse_stack_match(within)

    from pymbolic.mapper.substitutor import make_subst_func
    rule_mapping_context = SubstitutionRuleMappingContext(
            kernel.substitutions, kernel.get_var_name_generator())
    ijoin = _InameJoiner(rule_mapping_context, within,
            make_subst_func(subst_dict),
            inames, new_iname)

    kernel = rule_mapping_context.finish_kernel(
            ijoin.map_kernel(kernel))

    if tag is not None:
        kernel = tag_inames(kernel, {new_iname: tag})

    return remove_unused_inames(kernel, inames)

# }}}


# {{{ untag inames

def untag_inames(kernel, iname_to_untag, tag_type):
    """
    Remove tags on *iname_to_untag* which matches *tag_type*.

    :arg iname_to_untag: iname as string.
    :arg tag_type: a subclass of :class:`pytools.tag.Tag`, for example a
        subclass of :class:`loopy.kernel.data.InameImplementationTag`.

    .. versionadded:: 2018.1
    """
    from loopy.kernel.data import filter_iname_tags_by_type
    tags_to_remove = filter_iname_tags_by_type(
            kernel.inames[iname_to_untag].tags, tag_type)
    new_inames = kernel.inames.copy()
    new_inames[iname_to_untag] = kernel.inames[iname_to_untag].without_tags(
            tags_to_remove, verify_existence=False)

    return kernel.copy(inames=new_inames)

# }}}


# {{{ tag inames

@for_each_kernel
def tag_inames(kernel, iname_to_tag, force=False,
        ignore_nonexistent=False):
    """Tag an iname

    :arg iname_to_tag: a list of tuples ``(iname, new_tag)``. *new_tag* is given
        as an instance of a subclass of :class:`pytools.tag.Tag`, for example a
        subclass of :class:`loopy.kernel.data.InameImplementationTag`.
        May also be iterable of which, or as a string as shown in
        :ref:`iname-tags`. May also be a dictionary for backwards
        compatibility. *iname* may also be a wildcard using ``*`` and ``?``.

    .. versionchanged:: 2016.3

        Added wildcards.

    .. versionchanged:: 2018.1

        Added iterable of tags
    """

    if isinstance(iname_to_tag, str):
        def parse_kv(s):
            colon_index = s.find(":")
            if colon_index == -1:
                raise ValueError("tag decl '%s' has no colon" % s)

            return (s[:colon_index].strip(), s[colon_index+1:].strip())

        iname_to_tag = [
                parse_kv(s) for s in iname_to_tag.split(",")
                if s.strip()]

    if not iname_to_tag:
        return kernel

    # convert dict to list of tuples
    if isinstance(iname_to_tag, dict):
        iname_to_tag = list(iname_to_tag.items())

    # flatten iterables of tags for each iname

    try:
        from collections.abc import Iterable
    except ImportError:
        from collections import Iterable  # pylint:disable=no-name-in-module

    unpack_iname_to_tag = []
    for iname, tags in iname_to_tag:
        if isinstance(tags, Iterable) and not isinstance(tags, str):
            for tag in tags:
                unpack_iname_to_tag.append((iname, tag))
        else:
            unpack_iname_to_tag.append((iname, tags))
    iname_to_tag = unpack_iname_to_tag

    from loopy.kernel.data import parse_tag as inner_parse_tag

    def parse_tag(tag):
        if isinstance(tag, str):
            if tag.startswith("like."):
                tags = kernel.iname_tags(tag[5:])
                if len(tags) == 0:
                    return None
                if len(tags) == 1:
                    return tags[0]
                else:
                    raise LoopyError("cannot use like for multiple tags (for now)")
            elif tag == "unused.g":
                return find_unused_axis_tag(kernel, "g")
            elif tag == "unused.l":
                return find_unused_axis_tag(kernel, "l")

        return inner_parse_tag(tag)

    iname_to_tag = [(iname, parse_tag(tag)) for iname, tag in iname_to_tag]

    # {{{ globbing

    all_inames = kernel.all_inames()

    from loopy.match import re_from_glob
    new_iname_to_tag = {}
    for iname, new_tag in iname_to_tag:
        if "*" in iname or "?" in iname:
            match_re = re_from_glob(iname)
            for sub_iname in all_inames:
                if match_re.match(sub_iname):
                    new_iname_to_tag[sub_iname] = new_tag

        else:
            if iname not in all_inames:
                if ignore_nonexistent:
                    continue
                else:
                    raise LoopyError("iname '%s' does not exist" % iname)

            new_iname_to_tag[iname] = new_tag

    iname_to_tag = new_iname_to_tag
    del new_iname_to_tag

    # }}}

    knl_inames = kernel.inames.copy()
    for name, new_tag in iname_to_tag.items():
        if not new_tag:
            continue

        if name not in kernel.all_inames():
            raise ValueError("cannot tag '%s'--not known" % name)

        knl_inames[name] = knl_inames[name].tagged(new_tag)

    return kernel.copy(inames=knl_inames)

# }}}


# {{{ duplicate inames

class _InameDuplicator(RuleAwareIdentityMapper):
    def __init__(self, rule_mapping_context,
            old_to_new, within):
        super().__init__(rule_mapping_context)

        self.old_to_new = old_to_new
        self.old_inames_set = set(old_to_new.keys())
        self.within = within

    def map_reduction(self, expr, expn_state):
        if (set(expr.inames) & self.old_inames_set
                and self.within(
                    expn_state.kernel,
                    expn_state.instruction,
                    expn_state.stack)):
            new_inames = tuple(
                    self.old_to_new.get(iname, iname)
                    if iname not in expn_state.arg_context
                    else iname
                    for iname in expr.inames)

            from loopy.symbolic import Reduction
            return Reduction(expr.operation, new_inames,
                        self.rec(expr.expr, expn_state),
                        expr.allow_simultaneous)
        else:
            return super().map_reduction(expr, expn_state)

    def map_variable(self, expr, expn_state):
        new_name = self.old_to_new.get(expr.name)

        if (new_name is None
                or expr.name in expn_state.arg_context
                or not self.within(
                    expn_state.kernel,
                    expn_state.instruction,
                    expn_state.stack)):
            return super().map_variable(expr, expn_state)
        else:
            from pymbolic import var
            return var(new_name)

    def map_instruction(self, kernel, insn):
        if not self.within(kernel, insn, ()):
            return insn

        new_fid = frozenset(
                self.old_to_new.get(iname, iname)
                for iname in insn.within_inames)
        return insn.copy(within_inames=new_fid)


@for_each_kernel
def duplicate_inames(kernel, inames, within, new_inames=None, suffix=None,
        tags=None):
    """
    :arg within: a stack match as understood by
        :func:`loopy.match.parse_stack_match`.
    """
    if tags is None:
        tags = {}

    # {{{ normalize arguments, find unique new_inames

    if isinstance(inames, str):
        inames = [iname.strip() for iname in inames.split(",")]

    if isinstance(new_inames, str):
        new_inames = [iname.strip() for iname in new_inames.split(",")]

    from loopy.match import parse_stack_match
    within_sm = parse_stack_match(within)

    if new_inames is None:
        new_inames = [None] * len(inames)

    if len(new_inames) != len(inames):
        raise ValueError("new_inames must have the same number of entries as inames")

    name_gen = kernel.get_var_name_generator()

    # Generate new iname names
    for i, iname in enumerate(inames):
        new_iname = new_inames[i]

        if new_iname is None:
            new_iname = iname

            if suffix is not None:
                new_iname += suffix

            new_iname = name_gen(new_iname)

        else:
            if name_gen.is_name_conflicting(new_iname):
                raise ValueError("new iname '%s' conflicts with existing names"
                        % new_iname)

            name_gen.add_name(new_iname)

        new_inames[i] = new_iname

    # }}}

    # {{{ duplicate the inames in domains

    for old_iname, new_iname in zip(inames, new_inames):
        from loopy.kernel.tools import DomainChanger
        domch = DomainChanger(kernel, frozenset([old_iname]))

        from loopy.isl_helpers import duplicate_axes
        kernel = kernel.copy(
                domains=domch.get_domains_with(
                    duplicate_axes(domch.domain, [old_iname], [new_iname])))

        # {{{ *Rename* iname in dependencies

        # TODO use find_and_rename_dim for simpler code
        # (see example in rename_iname)
        from loopy.transform.instruction import map_dependency_maps
        from loopy.schedule.checker.schedule import BEFORE_MARK
        old_iname_p = old_iname+BEFORE_MARK
        new_iname_p = new_iname+BEFORE_MARK

        def _rename_iname_in_dim_out(dep):
            # update iname in out-dim
            out_idx = dep.find_dim_by_name(dim_type.out, old_iname)
            if out_idx != -1:
                dep = dep.set_dim_name(dim_type.out, out_idx, new_iname)
            return dep

        def _rename_iname_in_dim_in(dep):
            # update iname in in-dim
            in_idx = dep.find_dim_by_name(dim_type.in_, old_iname_p)
            if in_idx != -1:
                dep = dep.set_dim_name(dim_type.in_, in_idx, new_iname_p)
            return dep

        # TODO figure out proper way to match none
        # TODO figure out match vs stack_match
        false_id_match = "not id:*"
        kernel = map_dependency_maps(
            kernel, _rename_iname_in_dim_out,
            stmt_match_depender=within, stmt_match_dependee=false_id_match)
        kernel = map_dependency_maps(
            kernel, _rename_iname_in_dim_in,
            stmt_match_depender=false_id_match, stmt_match_dependee=within)

        # }}}

    # }}}

    # {{{ change the inames in the code

    rule_mapping_context = SubstitutionRuleMappingContext(
            kernel.substitutions, name_gen)
    indup = _InameDuplicator(rule_mapping_context,
            old_to_new=dict(list(zip(inames, new_inames))),
            within=within_sm)

    kernel = rule_mapping_context.finish_kernel(
            indup.map_kernel(kernel, within=within_sm))

    # }}}

    # {{{ realize tags

    for old_iname, new_iname in zip(inames, new_inames):
        new_tag = tags.get(old_iname)
        if new_tag is not None:
            kernel = tag_inames(kernel, {new_iname: new_tag})

    # }}}

    return kernel

# }}}


# {{{ iname duplication for schedulability

def _get_iname_duplication_options(insn_iname_sets, old_common_inames=frozenset([])):
    # Remove common inames of the current insn_iname_sets, as they are not relevant
    # for splitting.
    common = frozenset([]).union(*insn_iname_sets).intersection(*insn_iname_sets)

    # If common inames were found, we reduce the problem and go into recursion
    if common:
        # Remove the common inames from the instruction dependencies
        insn_iname_sets = (
            frozenset(iname_set - common for iname_set in insn_iname_sets)
            -
            frozenset([frozenset([])]))
        # Join the common inames with those previously found
        common = common.union(old_common_inames)

        # Go into recursion
        yield from _get_iname_duplication_options(insn_iname_sets, common)
        # Do not yield anything beyond here!
        return

    # Try finding a partitioning of the remaining inames, such that all instructions
    # use only inames from one of the disjoint sets from the partitioning.
    def join_sets_if_not_disjoint(sets):
        for s1 in sets:
            for s2 in sets:
                if s1 != s2 and s1 & s2:
                    return (
                        (sets - frozenset([s1, s2]))
                        | frozenset([s1 | s2])
                        ), False

        return sets, True

    partitioning = insn_iname_sets
    stop = False
    while not stop:
        partitioning, stop = join_sets_if_not_disjoint(partitioning)

    # If a partitioning was found we recursively apply this algorithm to the
    # subproblems
    if len(partitioning) > 1:
        for part in partitioning:
            working_set = frozenset(s for s in insn_iname_sets if s <= part)
            yield from _get_iname_duplication_options(working_set,
                                                         old_common_inames)
    # If exactly one set was found, an iname duplication is necessary
    elif len(partitioning) == 1:
        inames, = partitioning

        # There are splitting options for all inames
        for iname in inames:
            iname_insns = frozenset(
                    insn
                    for insn in insn_iname_sets
                    if frozenset([iname]) <= insn)

            import itertools as it
            # For a given iname, the set of instructions containing this iname
            # is inspected.  For each element of the power set without the
            # empty and the full set, one duplication option is generated.
            for insns_to_dup in it.chain.from_iterable(
                    it.combinations(iname_insns, i)
                    for i in range(1, len(iname_insns))):
                yield (
                    iname,
                    tuple(insn | old_common_inames for insn in insns_to_dup))

    # If partitioning was empty, we have recursed successfully and yield nothing


def get_iname_duplication_options(kernel, use_boostable_into=None):
    """List options for duplication of inames, if necessary for schedulability

    :returns: a generator listing all options to duplicate inames, if duplication
        of an iname is necessary to ensure the schedulability of the kernel.
        Duplication options are returned as tuples (iname, within) as
        understood by :func:`duplicate_inames`. There is no guarantee, that the
        transformed kernel will be schedulable, because multiple duplications
        of iname may be necessary.

    Some kernels require the duplication of inames in order to be schedulable, as the
    forced iname dependencies define an over-determined problem to the scheduler.
    Consider the following minimal example::

        knl = lp.make_kernel(["{[i,j]:0<=i,j<n}"],
                             \"\"\"
                             mat1[i,j] = mat1[i,j] + 1 {inames=i:j, id=i1}
                             mat2[j] = mat2[j] + 1 {inames=j, id=i2}
                             mat3[i] = mat3[i] + 1 {inames=i, id=i3}
                             \"\"\")

    In the example, there are four possibilities to resolve the problem:
    * duplicating i in instruction i3
    * duplicating i in instruction i1 and i3
    * duplicating j in instruction i2
    * duplicating i in instruction i2 and i3

    Use :func:`has_schedulable_iname_nesting` to decide whether an iname needs to be
    duplicated in a given kernel.
    """
    if isinstance(kernel, TranslationUnit):
        if len([clbl for clbl in kernel.callables_table.values() if
                isinstance(clbl, CallableKernel)]) == 1:
            kernel = kernel[list(kernel.entrypoints)[0]]

    assert isinstance(kernel, LoopKernel)

    if use_boostable_into:
        raise LoopyError("'use_boostable_into=True' is no longer supported.")

    if use_boostable_into is False:
        from warnings import warn
        warn("passing 'use_boostable_into=False' to 'get_iname_duplication_options'"
                " is deprecated. The argument will go away in 2021.",
                DeprecationWarning, stacklevel=2)

    from loopy.kernel.data import ConcurrentTag

    concurrent_inames = {
            iname
            for iname in kernel.all_inames()
            if kernel.iname_tags_of_type(iname, ConcurrentTag)}

    # First we extract the minimal necessary information from the kernel
    insn_iname_sets = (
        frozenset(
            insn.within_inames - concurrent_inames
            for insn in kernel.instructions)
        -
        frozenset([frozenset([])]))

    # Get the duplication options as a tuple of iname and a set
    for iname, insns in _get_iname_duplication_options(insn_iname_sets):
        # Check whether this iname has a parallel tag and discard it if so
        if kernel.iname_tags_of_type(iname, ConcurrentTag):
            continue

        # Reconstruct an object that may be passed to the within parameter of
        # loopy.duplicate_inames
        from loopy.match import Id, Or
        within = Or(tuple(
            Id(insn.id) for insn in kernel.instructions
            if insn.within_inames in insns))

        # Only yield the result if an instruction matched.
        if within.children:
            yield iname, within


def has_schedulable_iname_nesting(kernel):
    """
    :returns: a :class:`bool` indicating whether this kernel needs
        an iname duplication in order to be schedulable.
    """
    if isinstance(kernel, TranslationUnit):
        if len([clbl for clbl in kernel.callables_table.values() if
                isinstance(clbl, CallableKernel)]) == 1:
            kernel = kernel[list(kernel.entrypoints)[0]]
    return not bool(next(get_iname_duplication_options(kernel), False))

# }}}


# {{{ rename_inames

@for_each_kernel
def rename_iname(kernel, old_iname, new_iname, existing_ok=False, within=None):
    """
    :arg within: a stack match as understood by
        :func:`loopy.match.parse_stack_match`.
    :arg existing_ok: execute even if *new_iname* already exists
    """

    var_name_gen = kernel.get_var_name_generator()

    # FIXME: Distinguish existing iname vs. existing other variable
    does_exist = var_name_gen.is_name_conflicting(new_iname)

    if old_iname not in kernel.all_inames():
        raise LoopyError("old iname '%s' does not exist" % old_iname)

    if does_exist and not existing_ok:
        raise LoopyError("iname '%s' conflicts with an existing identifier"
                "--cannot rename" % new_iname)

    if does_exist:
        # {{{ check that the domains match up

        dom = kernel.get_inames_domain(frozenset((old_iname, new_iname)))

        var_dict = dom.get_var_dict()
        _, old_idx = var_dict[old_iname]
        _, new_idx = var_dict[new_iname]

        par_idx = dom.dim(dim_type.param)
        dom_old = dom.move_dims(
                dim_type.param, par_idx, dim_type.set, old_idx, 1)
        dom_old = dom_old.move_dims(
                dim_type.set, dom_old.dim(dim_type.set), dim_type.param, par_idx, 1)
        dom_old = dom_old.project_out(
                dim_type.set, new_idx if new_idx < old_idx else new_idx - 1, 1)

        par_idx = dom.dim(dim_type.param)
        dom_new = dom.move_dims(
                dim_type.param, par_idx, dim_type.set, new_idx, 1)
        dom_new = dom_new.move_dims(
                dim_type.set, dom_new.dim(dim_type.set), dim_type.param, par_idx, 1)
        dom_new = dom_new.project_out(
                dim_type.set, old_idx if old_idx < new_idx else old_idx - 1, 1)

        if not (dom_old <= dom_new and dom_new <= dom_old):
            raise LoopyError(
                    "inames {old} and {new} do not iterate over the same domain"
                    .format(old=old_iname, new=new_iname))

        # }}}

        from pymbolic import var
        subst_dict = {old_iname: var(new_iname)}

        from loopy.match import parse_stack_match
        within = parse_stack_match(within)

        from pymbolic.mapper.substitutor import make_subst_func
        rule_mapping_context = SubstitutionRuleMappingContext(
                kernel.substitutions, var_name_gen)
        smap = RuleAwareSubstitutionMapper(rule_mapping_context,
                        make_subst_func(subst_dict), within)

        kernel = rule_mapping_context.finish_kernel(
                smap.map_kernel(kernel))

        new_instructions = []
        for insn in kernel.instructions:
            if (old_iname in insn.within_inames
                    and within(kernel, insn, ())):
                insn = insn.copy(
                        within_inames=(
                            (insn.within_inames - frozenset([old_iname]))
                            | frozenset([new_iname])))

            new_instructions.append(insn)

        kernel = kernel.copy(instructions=new_instructions)

        # {{{ Rename iname in dependencies

        from loopy.transform.instruction import map_dependency_maps
        from loopy.schedule.checker.schedule import BEFORE_MARK
        from loopy.isl_helpers import find_and_rename_dim
        old_iname_p = old_iname+BEFORE_MARK
        new_iname_p = new_iname+BEFORE_MARK

        def _rename_iname_in_dim_out(dep):
            # Update iname in out-dim (depender dim).

            # For now, dim should definitely exist because this will only
            # be called on dependers
            return find_and_rename_dim(
                dep, dim_type.out, old_iname, new_iname)

        def _rename_iname_in_dim_in(dep):
            # Update iname in in-dim (dependee dim).

            # For now, dim should definitely exist because this will only
            # be called on dependees
            return find_and_rename_dim(
                dep, dim_type.in_, old_iname_p, new_iname_p)

        # TODO figure out proper way to match none
        # TODO figure out match vs stack_match
        false_id_match = "not id:*"
        kernel = map_dependency_maps(
            kernel, _rename_iname_in_dim_out,
            stmt_match_depender=within, stmt_match_dependee=false_id_match)
        kernel = map_dependency_maps(
            kernel, _rename_iname_in_dim_in,
            stmt_match_depender=false_id_match, stmt_match_dependee=within)

        # }}}

    else:
        kernel = duplicate_inames(
                kernel, [old_iname], within=within, new_inames=[new_iname])

    kernel = remove_unused_inames(kernel, [old_iname])

    return kernel

# }}}


# {{{ remove unused inames

def get_used_inames(kernel):
    import loopy as lp
    exp_kernel = lp.expand_subst(kernel)

    used_inames = set()
    for insn in exp_kernel.instructions:
        used_inames.update(
                insn.within_inames
                | insn.reduction_inames()
                | insn.sub_array_ref_inames())

    return used_inames


def remove_vars_from_set(s, remove_vars):
    from copy import deepcopy
    new_s = deepcopy(s)
    for var in remove_vars:
        try:
            dt, idx = s.get_var_dict()[var]
        except KeyError:
            continue
        else:
            new_s = new_s.project_out(dt, idx, 1)
    return new_s


@for_each_kernel
def remove_unused_inames(kernel, inames=None):
    """Delete those among *inames* that are unused, i.e. project them
    out of the domain. If these inames pose implicit restrictions on
    other inames, these restrictions will persist as existentially
    quantified variables.

    :arg inames: may be an iterable of inames or a string of comma-separated inames.
    """

    # {{{ normalize arguments

    if inames is None:
        inames = kernel.all_inames()
    elif isinstance(inames, str):
        inames = inames.split(",")

    # }}}

    # {{{ check which inames are unused

    unused_inames = set(inames) - get_used_inames(kernel)

    # }}}

    # {{{ remove them

    new_domains = []
    for dom in kernel.domains:
        new_domains.append(remove_vars_from_set(dom, unused_inames))

    kernel = kernel.copy(domains=new_domains)

    # }}}

    # {{{ Remove inames from deps

    from loopy.transform.instruction import map_dependency_maps
    from loopy.schedule.checker.schedule import BEFORE_MARK
    from loopy.schedule.checker.utils import append_mark_to_strings
    unused_inames_marked = append_mark_to_strings(unused_inames, BEFORE_MARK)

    def _remove_iname_from_dep(dep):
        return remove_vars_from_set(
            remove_vars_from_set(dep, unused_inames), unused_inames_marked)

    kernel = map_dependency_maps(kernel, _remove_iname_from_dep)

    # }}}

    return kernel


def remove_any_newly_unused_inames(transformation_func):
    from functools import wraps

    @wraps(transformation_func)
    def wrapper(kernel, *args, **kwargs):

        # check for remove_unused_inames argument, default: True
        remove_newly_unused_inames = kwargs.pop("remove_newly_unused_inames", True)

        if remove_newly_unused_inames:
            # call transform
            transformed_kernel = transformation_func(kernel, *args, **kwargs)

            if transformed_kernel is kernel:
                return kernel

            # determine which inames were already unused
            inames_already_unused = kernel.all_inames() - get_used_inames(kernel)

            # Remove inames that are unused due to transform
            return remove_unused_inames(
                transformed_kernel,
                transformed_kernel.all_inames()-inames_already_unused)
        else:
            # call transform
            return transformation_func(kernel, *args, **kwargs)

    return wrapper

# }}}


# {{{ split_reduction

class _ReductionSplitter(RuleAwareIdentityMapper):
    def __init__(self, rule_mapping_context, within, inames, direction):
        super().__init__(
                rule_mapping_context)

        self.within = within
        self.inames = inames
        self.direction = direction

    def map_reduction(self, expr, expn_state):
        if set(expr.inames) & set(expn_state.arg_context):
            # FIXME
            raise NotImplementedError()

        if (self.inames <= set(expr.inames)
                and self.within(
                    expn_state.kernel,
                    expn_state.instruction,
                    expn_state.stack)):
            leftover_inames = set(expr.inames) - self.inames

            from loopy.symbolic import Reduction
            if self.direction == "in":
                return Reduction(expr.operation, tuple(leftover_inames),
                        Reduction(expr.operation, tuple(self.inames),
                            self.rec(expr.expr, expn_state),
                            expr.allow_simultaneous),
                        expr.allow_simultaneous)
            elif self.direction == "out":
                return Reduction(expr.operation, tuple(self.inames),
                        Reduction(expr.operation, tuple(leftover_inames),
                            self.rec(expr.expr, expn_state),
                            expr.allow_simultaneous),
                        expr.allow_simultaneous)
            else:
                raise AssertionError()
        else:
            return super().map_reduction(expr, expn_state)


def _split_reduction(kernel, inames, direction, within=None):
    if direction not in ["in", "out"]:
        raise ValueError("invalid value for 'direction': %s" % direction)

    if isinstance(inames, str):
        inames = inames.split(",")
    inames = set(inames)

    if not (inames <= kernel.all_inames()):
        raise LoopyError("Unknown inames: {}.".format(inames-kernel.all_inames()))

    from loopy.match import parse_stack_match
    within = parse_stack_match(within)

    rule_mapping_context = SubstitutionRuleMappingContext(
            kernel.substitutions, kernel.get_var_name_generator())
    rsplit = _ReductionSplitter(rule_mapping_context,
            within, inames, direction)
    return rule_mapping_context.finish_kernel(
            rsplit.map_kernel(kernel))


@for_each_kernel
def split_reduction_inward(kernel, inames, within=None):
    """Takes a reduction of the form::

        sum([i,j,k], ...)

    and splits it into two nested reductions::

        sum([j,k], sum([i], ...))

    In this case, *inames* would have been ``"i"`` indicating that
    the iname ``i`` should be made the iname governing the inner reduction.

    :arg inames: A list of inames, or a comma-separated string that can
        be parsed into those
    """

    return _split_reduction(kernel, inames, "in", within)


@for_each_kernel
def split_reduction_outward(kernel, inames, within=None):
    """Takes a reduction of the form::

        sum([i,j,k], ...)

    and splits it into two nested reductions::

        sum([i], sum([j,k], ...))

    In this case, *inames* would have been ``"i"`` indicating that
    the iname ``i`` should be made the iname governing the outer reduction.

    :arg inames: A list of inames, or a comma-separated string that can
        be parsed into those
    """

    return _split_reduction(kernel, inames, "out", within)

# }}}


# {{{ affine map inames

@for_each_kernel
def affine_map_inames(kernel, old_inames, new_inames, equations):
    """Return a new *kernel* where the affine transform
    specified by *equations* has been applied to the inames.

    :arg old_inames: A list of inames to be replaced by affine transforms
        of their values.
        May also be a string of comma-separated inames.

    :arg new_inames: A list of new inames that are not yet used in *kernel*,
        but have their values established in terms of *old_inames* by
        *equations*.
        May also be a string of comma-separated inames.
    :arg equations: A list of equations estabilishing a relationship
        between *old_inames* and *new_inames*. Each equation may be
        a tuple ``(lhs, rhs)`` of expressions or a string, with left and
        right hand side of the equation separated by ``=``.
    """

    # {{{ check and parse arguments

    if isinstance(new_inames, str):
        new_inames = new_inames.split(",")
        new_inames = [iname.strip() for iname in new_inames]
    if isinstance(old_inames, str):
        old_inames = old_inames.split(",")
        old_inames = [iname.strip() for iname in old_inames]
    if isinstance(equations, str):
        equations = [equations]

    import re
    eqn_re = re.compile(r"^([^=]+)=([^=]+)$")

    def parse_equation(eqn):
        if isinstance(eqn, str):
            eqn_match = eqn_re.match(eqn)
            if not eqn_match:
                raise ValueError("invalid equation: %s" % eqn)

            from loopy.symbolic import parse
            lhs = parse(eqn_match.group(1))
            rhs = parse(eqn_match.group(2))
            return (lhs, rhs)
        elif isinstance(eqn, tuple):
            if len(eqn) != 2:
                raise ValueError("unexpected length of equation tuple, "
                        "got %d, should be 2" % len(eqn))
            return eqn
        else:
            raise ValueError("unexpected type of equation"
                    "got %d, should be string or tuple"
                    % type(eqn).__name__)

    equations = [parse_equation(eqn) for eqn in equations]

    all_vars = kernel.all_variable_names()
    for iname in new_inames:
        if iname in all_vars:
            raise LoopyError("new iname '%s' is already used in kernel"
                    % iname)

    for iname in old_inames:
        if iname not in kernel.all_inames():
            raise LoopyError("old iname '%s' not known" % iname)

    # }}}

    # {{{ substitute iname use

    from pymbolic.algorithm import solve_affine_equations_for
    old_inames_to_expr = solve_affine_equations_for(old_inames, equations)

    subst_dict = {
            v.name: expr
            for v, expr in old_inames_to_expr.items()}

    var_name_gen = kernel.get_var_name_generator()

    from pymbolic.mapper.substitutor import make_subst_func
    from loopy.match import parse_stack_match

    rule_mapping_context = SubstitutionRuleMappingContext(
            kernel.substitutions, var_name_gen)
    old_to_new = RuleAwareSubstitutionMapper(rule_mapping_context,
            make_subst_func(subst_dict), within=parse_stack_match(None))

    kernel = (
            rule_mapping_context.finish_kernel(
                old_to_new.map_kernel(kernel))
            .copy(
                applied_iname_rewrites=kernel.applied_iname_rewrites + [subst_dict]
                ))

    # }}}

    # {{{ change domains

    new_inames_set = frozenset(new_inames)
    old_inames_set = frozenset(old_inames)

    new_domains = []
    for idom, dom in enumerate(kernel.domains):
        dom_var_dict = dom.get_var_dict()
        old_iname_overlap = [
                iname
                for iname in old_inames
                if iname in dom_var_dict]

        if not old_iname_overlap:
            new_domains.append(dom)
            continue

        from loopy.symbolic import get_dependencies
        dom_new_inames = set()
        dom_old_inames = set()

        # mapping for new inames to dim_types
        new_iname_dim_types = {}

        dom_equations = []
        for iname in old_iname_overlap:
            for ieqn, (lhs, rhs) in enumerate(equations):
                eqn_deps = get_dependencies(lhs) | get_dependencies(rhs)
                if iname in eqn_deps:
                    dom_new_inames.update(eqn_deps & new_inames_set)
                    dom_old_inames.update(eqn_deps & old_inames_set)

                if dom_old_inames:
                    dom_equations.append((lhs, rhs))

                this_eqn_old_iname_dim_types = {
                        dom_var_dict[old_iname][0]
                        for old_iname in eqn_deps & old_inames_set}

                if this_eqn_old_iname_dim_types:
                    if len(this_eqn_old_iname_dim_types) > 1:
                        raise ValueError("inames '%s' (from equation %d (0-based)) "
                                "in domain %d (0-based) are not "
                                "of a uniform dim_type"
                                % (", ".join(eqn_deps & old_inames_set), ieqn, idom))

                    this_eqn_new_iname_dim_type, = this_eqn_old_iname_dim_types

                    for new_iname in eqn_deps & new_inames_set:
                        if new_iname in new_iname_dim_types:
                            if (this_eqn_new_iname_dim_type
                                    != new_iname_dim_types[new_iname]):
                                raise ValueError("dim_type disagreement for "
                                        "iname '%s' (from equation %d (0-based)) "
                                        "in domain %d (0-based)"
                                        % (new_iname, ieqn, idom))
                        else:
                            new_iname_dim_types[new_iname] = \
                                    this_eqn_new_iname_dim_type

        if not dom_old_inames <= set(dom_var_dict):
            raise ValueError("domain %d (0-based) does not know about "
                    "all old inames (specifically '%s') needed to define new inames"
                    % (idom, ", ".join(dom_old_inames - set(dom_var_dict))))

        # add inames to domain with correct dim_types
        dom_new_inames = list(dom_new_inames)
        for iname in dom_new_inames:
            dt = new_iname_dim_types[iname]
            iname_idx = dom.dim(dt)
            dom = dom.add_dims(dt, 1)
            dom = dom.set_dim_name(dt, iname_idx, iname)

        # add equations
        from loopy.symbolic import aff_from_expr
        for lhs, rhs in dom_equations:
            dom = dom.add_constraint(
                    isl.Constraint.equality_from_aff(
                        aff_from_expr(dom.space, rhs - lhs)))

        # project out old inames
        for iname in dom_old_inames:
            dt, idx = dom.get_var_dict()[iname]
            dom = dom.project_out(dt, idx, 1)

        new_domains.append(dom)

    # }}}

    # {{{ switch iname refs in instructions

    def fix_iname_set(insn_id, inames):
        if old_inames_set <= inames:
            return (inames - old_inames_set) | new_inames_set
        elif old_inames_set & inames:
            raise LoopyError("instruction '%s' uses only a part (%s), not all, "
                    "of the old inames"
                    % (insn_id, ", ".join(old_inames_set & inames)))
        else:
            return inames

    new_instructions = [
            insn.copy(within_inames=fix_iname_set(
                insn.id, insn.within_inames))
            for insn in kernel.instructions]

    # }}}

    return kernel.copy(domains=new_domains, instructions=new_instructions)

# }}}


# {{{ find unused axes

def find_unused_axis_tag(kernel, kind, insn_match=None):
    """For one of the hardware-parallel execution tags, find an unused
    axis.

    :arg insn_match: An instruction match as understood by
        :func:`loopy.match.parse_match`.
    :arg kind: may be "l" or "g", or the corresponding tag class name

    :returns: an :class:`loopy.kernel.data.GroupInameTag` or
        :class:`loopy.kernel.data.LocalInameTag` that is not being used within
        the instructions matched by *insn_match*.
    """
    used_axes = set()

    from loopy.kernel.data import GroupInameTag, LocalInameTag

    if isinstance(kind, str):
        found = False
        for cls in [GroupInameTag, LocalInameTag]:
            if kind == cls.print_name:
                kind = cls
                found = True
                break

        if not found:
            raise LoopyError("invlaid tag kind: %s" % kind)

    from loopy.match import parse_match
    match = parse_match(insn_match)
    insns = [insn for insn in kernel.instructions if match(kernel, insn)]

    for insn in insns:
        for iname in insn.within_inames:
            if kernel.iname_tags_of_type(iname, kind):
                used_axes.add(kind.axis)

    i = 0
    while i in used_axes:
        i += 1

    return kind(i)

# }}}


# {{{ separate_loop_head_tail_slab

# undocumented, because not super-useful
def separate_loop_head_tail_slab(kernel, iname, head_it_count, tail_it_count):
    """Mark *iname* so that the separate code is generated for
    the lower *head_it_count* and the upper *tail_it_count*
    iterations of the loop on *iname*.
    """

    iname_slab_increments = kernel.iname_slab_increments.copy()
    iname_slab_increments[iname] = (head_it_count, tail_it_count)

    return kernel.copy(iname_slab_increments=iname_slab_increments)

# }}}


# {{{ make_reduction_inames_unique

class _ReductionInameUniquifier(RuleAwareIdentityMapper):
    def __init__(self, rule_mapping_context, inames, within):
        super().__init__(rule_mapping_context)

        self.inames = inames
        self.old_to_new = []
        self.within = within

        self.iname_to_red_count = {}
        self.iname_to_nonsimultaneous_red_count = {}

    def map_reduction(self, expr, expn_state):
        within = self.within(
                    expn_state.kernel,
                    expn_state.instruction,
                    expn_state.stack)

        for iname in expr.inames:
            self.iname_to_red_count[iname] = (
                    self.iname_to_red_count.get(iname, 0) + 1)
            if not expr.allow_simultaneous:
                self.iname_to_nonsimultaneous_red_count[iname] = (
                    self.iname_to_nonsimultaneous_red_count.get(iname, 0) + 1)

        if within and not expr.allow_simultaneous:
            subst_dict = {}

            from pymbolic import var

            new_inames = []
            for iname in expr.inames:
                if (
                        not (self.inames is None or iname in self.inames)
                        or
                        self.iname_to_red_count[iname] <= 1):
                    new_inames.append(iname)
                    continue

                new_iname = self.rule_mapping_context.make_unique_var_name(iname)
                subst_dict[iname] = var(new_iname)
                self.old_to_new.append((iname, new_iname))
                new_inames.append(new_iname)

            from loopy.symbolic import SubstitutionMapper
            from pymbolic.mapper.substitutor import make_subst_func

            from loopy.symbolic import Reduction
            return Reduction(expr.operation, tuple(new_inames),
                    self.rec(
                        SubstitutionMapper(make_subst_func(subst_dict))(
                            expr.expr),
                        expn_state),
                    expr.allow_simultaneous)
        else:
            return super().map_reduction(
                    expr, expn_state)


@for_each_kernel
def make_reduction_inames_unique(kernel, inames=None, within=None):
    """
    :arg inames: if not *None*, only apply to these inames
    :arg within: a stack match as understood by
        :func:`loopy.match.parse_stack_match`.

    .. versionadded:: 2016.2
    """

    name_gen = kernel.get_var_name_generator()

    from loopy.match import parse_stack_match
    within = parse_stack_match(within)

    # {{{ change kernel

    rule_mapping_context = SubstitutionRuleMappingContext(
            kernel.substitutions, name_gen)
    r_uniq = _ReductionInameUniquifier(rule_mapping_context,
            inames, within=within)

    kernel = rule_mapping_context.finish_kernel(
            r_uniq.map_kernel(kernel))

    # }}}

    # {{{ duplicate the inames

    for old_iname, new_iname in r_uniq.old_to_new:
        from loopy.kernel.tools import DomainChanger
        domch = DomainChanger(kernel, frozenset([old_iname]))

        from loopy.isl_helpers import duplicate_axes
        kernel = kernel.copy(
                domains=domch.get_domains_with(
                    duplicate_axes(domch.domain, [old_iname], [new_iname])))

    # }}}

    return kernel

# }}}


# {{{ add_inames_to_insn

@for_each_kernel
def add_inames_to_insn(kernel, inames, insn_match):
    """
    :arg inames: a frozenset of inames that will be added to the
        instructions matched by *insn_match*, or a comma-separated
        string that parses to such a tuple.
    :arg insn_match: An instruction match as understood by
        :func:`loopy.match.parse_match`.

    :returns: an :class:`loopy.kernel.data.GroupInameTag` or
        :class:`loopy.kernel.data.LocalInameTag` that is not being used within
        the instructions matched by *insn_match*.

    .. versionadded:: 2016.3
    """

    if isinstance(inames, str):
        inames = frozenset(s.strip() for s in inames.split(","))

    if not isinstance(inames, frozenset):
        raise TypeError("'inames' must be a frozenset")

    from loopy.match import parse_match
    match = parse_match(insn_match)

    new_instructions = []

    for insn in kernel.instructions:
        if match(kernel, insn):
            new_instructions.append(
                    insn.copy(within_inames=insn.within_inames | inames))
        else:
            new_instructions.append(insn)

    return kernel.copy(instructions=new_instructions)

# }}}


# {{{ map_domain and associated functions

# {{{ _MapDomainMapper

class _MapDomainMapper(RuleAwareIdentityMapper):
    def __init__(self, rule_mapping_context, new_inames, substitutions):
        super(_MapDomainMapper, self).__init__(rule_mapping_context)

        self.old_inames = frozenset(substitutions)
        self.new_inames = new_inames

        self.substitutions = substitutions

    def map_reduction(self, expr, expn_state):
        red_overlap = frozenset(expr.inames) & self.old_inames
        arg_ctx_overlap = frozenset(expn_state.arg_context) & self.old_inames
        if red_overlap:
            if len(red_overlap) != len(self.old_inames):
                raise LoopyError("Reduction '%s' involves a part "
                        "of the map domain inames. Reductions must "
                        "either involve all or none of the map domain "
                        "inames." % str(expr))

            if arg_ctx_overlap:
                if arg_ctx_overlap == red_overlap:
                    # All variables are shadowed by context, that's OK.
                    return super(_MapDomainMapper, self).map_reduction(
                            expr, expn_state)
                else:
                    raise LoopyError("Reduction '%s' has"
                            "some of the reduction variables affected "
                            "by the map_domain shadowed by context. "
                            "Either all or none must be shadowed."
                            % str(expr))

            new_inames = list(expr.inames)
            for old_iname in self.old_inames:
                new_inames.remove(old_iname)
            new_inames.extend(self.new_inames)

            from loopy.symbolic import Reduction
            return Reduction(expr.operation, tuple(new_inames),
                        self.rec(expr.expr, expn_state),
                        expr.allow_simultaneous)
        else:
            return super(_MapDomainMapper, self).map_reduction(expr, expn_state)

    def map_variable(self, expr, expn_state):
        if (expr.name in self.old_inames
                and expr.name not in expn_state.arg_context):
            return self.substitutions[expr.name]
        else:
            return super(_MapDomainMapper, self).map_variable(expr, expn_state)

# }}}


# {{{ _find_aff_subst_from_map(iname, isl_map)

def _find_aff_subst_from_map(iname, isl_map):
    if not isinstance(isl_map, isl.BasicMap):
        raise RuntimeError("isl_map must be a BasicMap")

    dt, dim_idx = isl_map.get_var_dict()[iname]

    assert dt == dim_type.in_

    # Force isl to solve for only this iname on its side of the map, by
    # projecting out all other "in" variables.
    isl_map = isl_map.project_out(
        dt, dim_idx+1, isl_map.dim(dt)-(dim_idx+1))
    isl_map = isl_map.project_out(dt, 0, dim_idx)
    dim_idx = 0

    # Convert map to set to avoid "domain of affine expression should be a set".
    # The old "in" variable will be the last of the out_dims.
    new_dim_idx = isl_map.dim(dim_type.out)
    isl_map = isl_map.move_dims(
            dim_type.out, isl_map.dim(dim_type.out),
            dt, dim_idx, 1)
    isl_map = isl_map.range()  # now a set
    dt = dim_type.set
    dim_idx = new_dim_idx
    del new_dim_idx

    for cns in isl_map.get_constraints():
        if cns.is_equality() and cns.involves_dims(dt, dim_idx, 1):
            coeff = cns.get_coefficient_val(dt, dim_idx)
            cns_zeroed = cns.set_coefficient_val(dt, dim_idx, 0)
            if cns_zeroed.involves_dims(dt, dim_idx, 1):
                # not suitable, constraint still involves dim, perhaps in a div
                continue

            if coeff.is_one():
                return -cns_zeroed.get_aff()
            elif coeff.is_negone():
                return cns_zeroed.get_aff()
            else:
                # not suitable, coefficient does not have unit coefficient
                continue

    raise LoopyError("No suitable equation for '%s' found" % iname)

# }}}


# {{{ _apply_identity_for_missing_map_dims(mapping, desired_dims)

def _apply_identity_for_missing_map_dims(mapping, desired_dims):
    """For every variable v in *desired_dims* that is not found in the
    input space for *mapping*, add input dimension v, output dimension
    v_'proxy'_, and constraint v = v_'proxy'_ to the mapping. Also return a
    list of the (v, v_'proxy'_) pairs.

    :arg mapping: An :class:`islpy.Map`.

    :arg desired_dims: An iterable of :class:`str` specifying the names of the
        desired map input dimensions.

    :returns: A two-tuple containing the mapping with the new dimensions and
        constraints added, and a list of two-tuples of :class:`str` values
        specifying the (v, v_'proxy'_) pairs.

    """

    # If the transform map in map_domain (below) does not contain all the
    # inames in the iname domain (set) to which it is applied, the missing
    # inames must be added to the transform map so that intersect_domain()
    # doesn't remove them from the iname domain when the map is applied.

    # No two map dimension names can match, so we create a unique name for each
    # new variable in the output dimension by appending _'proxy'_, and return a
    # list of the (v, v_'proxy'_) pairs so that the proxy dims can be
    # identified and replaced later.

    # (Apostrophes are not allowed in inames, so this suffix
    # will not match any existing inames. This function is also used on
    # dependency maps, which may contain variable names consisting of an iname
    # suffixed with a single apostrophe.)

    from loopy.isl_helpers import (
        add_and_name_dims, add_eq_constraint_from_names)

    # {{{ Find any missing vars and add them to the input and output space

    missing_dims = list(
        set(desired_dims) - set(mapping.get_var_names(dim_type.in_)))
    augmented_mapping = add_and_name_dims(
        mapping, dim_type.in_, missing_dims)

    missing_dims_proxies = [d+"_'prox'_" for d in missing_dims]
    assert not set(missing_dims_proxies) & set(
        augmented_mapping.get_var_dict().keys())

    augmented_mapping = add_and_name_dims(
        augmented_mapping, dim_type.out, missing_dims_proxies)

    proxy_name_pairs = list(zip(missing_dims, missing_dims_proxies))

    # }}}

    # {{{ Add identity constraint (v = v_'proxy'_) for each new pair of dims

    for real_iname, proxy_iname in proxy_name_pairs:
        augmented_mapping = add_eq_constraint_from_names(
            augmented_mapping, proxy_iname, real_iname)

    # }}}

    return augmented_mapping, proxy_name_pairs

# }}}


# {{{ _error_if_any_iname_in_constraint

def _error_if_any_iname_in_constraint(
        inames, nest_constraints, constraint_descriptor_str):
    """Raise informative error if any iname in *inames* is constrained by any
    nest constraint in *nest_constraints*.
    """
    # (This function is only used when new machinery from
    # new-loop-nest-constraints branch is detected.)

    for constraint in nest_constraints:
        for tier in constraint:
            for iname in inames:
                if tier.contains(iname):
                    raise ValueError(
                        "%s constraint %s contains iname(s) "
                        "transformed by map in map_domain."
                        % (constraint_descriptor_str, constraint))

# }}}


# {{{ map_domain

@for_each_kernel
def map_domain(kernel, transform_map):
    """Transform an iname domain by applying a mapping from existing inames to
    new inames.

    :arg transform_map: A bijective :class:`islpy.Map` from existing inames to
        new inames. To be applicable to a kernel domain, all input inames in
        the map must be found in the domain. The map must be applicable to
        exactly one domain found in *kernel.domains*.

    """

    # FIXME: Express _split_iname_backend in terms of this
    #   Missing/deleted for now:
    #     - slab processing
    #     - priorities processing
    # FIXME: Express affine_map_inames in terms of this, deprecate

    # Make sure the map is bijective
    if not transform_map.is_bijective():
        raise LoopyError("transform_map must be bijective")

    transform_map_out_dims = frozenset(transform_map.get_var_dict(dim_type.out))
    transform_map_in_dims = frozenset(transform_map.get_var_dict(dim_type.in_))

    # {{{ Make sure that none of the mapped inames are involved in loop priorities

    # kernel.loop_priority is being replaced with kernel.loop_nest_constraints,
    # handle both attributes.
    if hasattr(kernel, "loop_priority") and kernel.loop_priority:
        for prio in kernel.loop_priority:
            if set(prio) & transform_map_in_dims:
                raise ValueError(
                    "Loop priority %s contains iname(s) transformed by "
                    "map %s in map_domain." % (prio, transform_map))
    if hasattr(kernel, "loop_nest_constraints") and kernel.loop_nest_constraints:
        _error_if_any_iname_in_constraint(
            transform_map_in_dims,
            kernel.loop_nest_constraints.must_nest, "Must-nest")
        _error_if_any_iname_in_constraint(
            transform_map_in_dims,
            kernel.loop_nest_constraints.must_not_nest, "Must-not-nest")

    # }}}

    # {{{ Solve for representation of old inames in terms of new

    substitutions = {}
    var_substitutions = {}
    applied_iname_rewrites = kernel.applied_iname_rewrites[:]

    from loopy.symbolic import aff_to_expr
    from pymbolic import var
    for iname in transform_map_in_dims:
        subst_from_map = aff_to_expr(
            _find_aff_subst_from_map(iname, transform_map))
        substitutions[iname] = subst_from_map
        var_substitutions[var(iname)] = subst_from_map

    applied_iname_rewrites.append(var_substitutions)
    del var_substitutions

    # }}}

    # {{{ Function to apply mapping to one set

    from loopy.isl_helpers import find_and_rename_dim

    def process_set(s):
        """Return the transformed set. Assume that map is applicable to this
        set."""

        # At this point, overlap condition check guarantees that the
        # in-dims of the transform map are a subset of the dims we're
        # about to change.

        # {{{ Align dims of transform_map and s so that map can be applied

        # Create a map whose input space matches the set
        map_with_s_domain = isl.Map.from_domain(s)

        # {{{ Check for missing map dims and add them

        # For every iname v in the domain that is *not* found in the input
        # space of the transform map, add input dimension v, output dimension
        # v_'proxy'_, and constraint v = v_'proxy'_ to the transform map.
        # Otherwise, v will be dropped from the domain when the map is applied.

        augmented_transform_map, proxy_name_pairs = \
            _apply_identity_for_missing_map_dims(
                transform_map, s.get_var_names(dim_type.set))

        # }}}

        # {{{ Align transform map input dims with set dims

        # FIXME: Make an exported/documented interface of this in islpy
        dts = [dim_type.param, dim_type.in_, dim_type.out]
        # Variables found in iname domain set
        s_names = {
                map_with_s_domain.get_dim_name(dt, i)
                for dt in dts
                for i in range(map_with_s_domain.dim(dt))
                }
        # Variables found in transform map
        map_names = {
                augmented_transform_map.get_dim_name(dt, i)
                for dt in dts
                for i in range(augmented_transform_map.dim(dt))
                }
        # (_align_dim_type uses these two sets to determine which names are in
        # both the obj and template)

        from islpy import _align_dim_type
        aligned_map = _align_dim_type(
                dim_type.param,
                augmented_transform_map, map_with_s_domain, False,
                map_names, s_names)
        aligned_map = _align_dim_type(
                dim_type.in_,
                aligned_map, map_with_s_domain, False,
                map_names, s_names)

        # }}}

        # }}}

        # Apply the transform map to the domain
        new_s = aligned_map.intersect_domain(s).range()

        # Now rename any proxy dims back to their original names

<<<<<<< HEAD
        for real_iname, proxy_iname in proxy_name_pairs:
            new_s = find_and_rename_dim(
                new_s, dim_type.set, proxy_iname, real_iname)
=======
        from loopy.isl_helpers import find_and_rename_dims
        new_s = find_and_rename_dims(
            new_s, dim_type.set,
            dict([pair[::-1] for pair in proxy_name_pairs]))  # (reverse pair order)
>>>>>>> c7b3d183

        return new_s

        # FIXME: Revive _project_out_only_if_all_instructions_in_within

    # }}}

    # {{{ Apply the transform map to exactly one domain

    map_applied_to_one_dom = False
    new_domains = []
    transform_map_rules = (
        "Transform map must be applicable to exactly one domain. "
        "A transform map is applicable to a domain if its input "
        "inames are a subset of the domain inames.")

    for old_domain in kernel.domains:

        # Make sure transform map is applicable to this set. Then transform.

        if not transform_map_in_dims <= frozenset(old_domain.get_var_dict()):

            # Map not applicable to this set because map transforms at least
            # one iname that is not present in the set. Don't transform.
            new_domains.append(old_domain)
            continue

        elif map_applied_to_one_dom:

            # Map is applicable to this domain, but this map was
            # already applied. Error.
            raise LoopyError(
                "Transform map %s was applicable to more than one domain. %s"
                % (transform_map, transform_map_rules))

        else:

            # Map is applicable to this domain, and this map has not yet
            # been applied. Transform.
            new_domains.append(process_set(old_domain))
            map_applied_to_one_dom = True

    # If we get this far, either the map has been applied to 1 domain (good)
    # or the map could not be applied to any domain, which should produce an error.
    if not map_applied_to_one_dom:
        raise LoopyError(
            "Transform map %s was not applicable to any domain. %s"
            % (transform_map, transform_map_rules))

    # }}}

    # {{{ update dependencies

    # Prep transform map to be applied to dependency
    from loopy.transform.instruction import map_dependency_maps
    from loopy.schedule.checker.utils import (
        append_mark_to_isl_map_var_names,
        move_dim_to_index,
    )
    from loopy.schedule.checker.schedule import (
        BEFORE_MARK,
        STATEMENT_VAR_NAME,
    )

    names_to_ignore = set([STATEMENT_VAR_NAME, STATEMENT_VAR_NAME+BEFORE_MARK])

    # Create version of transform map with before marks
    # (for aligning when applying map to dependee portion of deps)
    transform_map_marked = append_mark_to_isl_map_var_names(
        append_mark_to_isl_map_var_names(transform_map, dim_type.in_, BEFORE_MARK),
        dim_type.out, BEFORE_MARK)

    def _apply_transform_map_to_depender(dep_map):
        # (since 'out' dim of dep is unmarked, use unmarked transform map)

        # Find overlap between transform map inames and *depender* inames
        # (ignore the statement var name, which may have been
        # added to a transform map or s)
        mapped_inames = set(
            transform_map.get_var_names(dim_type.in_)) - names_to_ignore
        overlap = set(dep_map.range().get_var_dict()) & mapped_inames

        if overlap:
            # All of the transform map inames must be in the overlap.
            if len(overlap) != len(mapped_inames):
                raise LoopyError(
                    "Attempted to transform range of dependency map %s "
                    "(which corresponds to the depender statement) using "
                    "transform map %s, but at least one dependency iname is not "
                    "present in the transform map." % (dep_map, transform_map))

            # At this point, overlap condition check guarantees that the
            # in-dims of the transform map are a subset of the dims we're
            # about to change.

            # If there are any out-dims (depender dims) in dep_map that are not
            # mapped by the transform map, add them to the in/out space of the
            # transform map so that they remain unchanged.
            # (temporary proxy dim names are needed in out space of transform
            # map because isl won't allow any dim names to match, i.e., instead
            # of just mapping {[unused_name]->[unused_name]}, we have to map
            # {[unused_name]->[unused_name__prox] : unused_name__prox = unused_name},
            # and then rename unused_name__prox afterward.)
            (
                augmented_trans_map, proxy_name_pairs
            ) = _apply_identity_for_missing_map_dims(
                transform_map, dep_map.get_var_names(dim_type.out))

            # Align 'in_' dim of transform map with 'out' dim of dep
            from loopy.schedule.checker.utils import reorder_dims_by_name
            augmented_trans_map_aligned = reorder_dims_by_name(
                augmented_trans_map, dim_type.in_,
                dep_map.get_var_names(dim_type.out))

            # Apply transform map to dep output dims
            new_dep_map = dep_map.apply_range(augmented_trans_map_aligned)

            # Now rename the proxy dims back to their original names
            for real_iname, proxy_iname in proxy_name_pairs:
                new_dep_map = find_and_rename_dim(
                    new_dep_map, dim_type.out, proxy_iname, real_iname)

            # Statement var may have moved, so put it back at the beginning
            new_dep_map = move_dim_to_index(
                new_dep_map, STATEMENT_VAR_NAME, dim_type.out, 0)

            return new_dep_map
        else:  # No overlap
            # Transform map inames are not present in depender, don't change dep_map
            return dep_map

    def _apply_transform_map_to_dependee(dep_map):
        # (since 'in_' dim of dep is marked, use transform_map_marked)

        # Find overlap between transform map inames and *dependee* inames
        # (ignore the statement var name, which may have been
        # added to a transform map or s)
        mapped_inames = set(
            transform_map_marked.get_var_names(dim_type.in_)) - names_to_ignore
        overlap = set(dep_map.domain().get_var_dict()) & mapped_inames

        if overlap:
            # All of the transform map inames must be in the overlap.
            if len(overlap) != len(mapped_inames):
                raise LoopyError(
                    "Attempted to transform domain of dependency map %s "
                    "(which corresponds to the dependee statement) using "
                    "transform map %s, but at least one dependency iname is not "
                    "present in the transform map." % (dep_map, transform_map))

            # At this point, overlap condition check guarantees that the
            # in-dims of the transform map are a subset of the dims we're
            # about to change.

            # If there are any in-dims (dependee dims) in dep_map that are not
            # mapped by the transform map, add them to the in/out space of the
            # transform map so that they remain unchanged.
            # (temporary proxy dim names are needed in out space of transform
            # map because isl won't allow any dim names to match, i.e., instead
            # of just mapping {[unused_name]->[unused_name]}, we have to map
            # {[unused_name]->[unused_name__prox] : unused_name__prox = unused_name},
            # and then rename unused_name__prox afterward.)
            (
                augmented_trans_map_marked, proxy_name_pairs
            ) = _apply_identity_for_missing_map_dims(
                transform_map_marked, dep_map.get_var_names(dim_type.in_))

            # Align 'in_' dim of transform map with 'in_' dim of dep
            from loopy.schedule.checker.utils import reorder_dims_by_name
            augmented_trans_map_aligned = reorder_dims_by_name(
                augmented_trans_map_marked, dim_type.in_,
                dep_map.get_var_names(dim_type.in_))

            # Apply transform map to dep input dims
            new_dep_map = dep_map.apply_domain(augmented_trans_map_aligned)

            # Now rename the proxy dims back to their original names
            for real_iname, proxy_iname in proxy_name_pairs:
                new_dep_map = find_and_rename_dim(
                    new_dep_map, dim_type.in_, proxy_iname, real_iname)

            # Statement var may have moved, so put it back at the beginning
            new_dep_map = move_dim_to_index(
                new_dep_map, STATEMENT_VAR_NAME+BEFORE_MARK, dim_type.in_, 0)

            return new_dep_map
        else:  # No overlap
            # Transform map inames are not present in dependee, don't change dep_map
            return dep_map

    # TODO figure out proper way to create false/true match conditions
    false_id_match = "not id:*"
    true_id_match = "id:*"
    kernel = map_dependency_maps(
        kernel, _apply_transform_map_to_depender,
        stmt_match_depender=true_id_match, stmt_match_dependee=false_id_match)
    kernel = map_dependency_maps(
        kernel, _apply_transform_map_to_dependee,
        stmt_match_depender=false_id_match, stmt_match_dependee=true_id_match)

    # }}}

    # {{{ Update within_inames for each statement

    # If we get this far, we know that the map was applied to exactly one domain,
    # and that all the inames in transform_map_in_dims were transformed to
    # inames in transform_map_out_dims. However, it's still possible that for some
    # statements, stmt.within_inames will contain at least one but not all of the
    # transformed inames (transform_map_in_dims).
    # In this case, it's not clear what within_inames should be. Therefore, we
    # require that if any transformed inames are found in stmt.within_inames,
    # ALL transformed inames must be found in stmt.within_inames.

    new_stmts = []
    for stmt in kernel.instructions:
        overlap = transform_map_in_dims & stmt.within_inames
        if overlap:
            if len(overlap) != len(transform_map_in_dims):
                raise LoopyError("Statement '%s' is within only a part "
                    "of the mapped inames in transformation map %s. "
                    "Statements must be within all or none of the mapped "
                    "inames." % (stmt.id, transform_map))

            stmt = stmt.copy(within_inames=(
                stmt.within_inames - transform_map_in_dims) | transform_map_out_dims)
        else:
            # Leave stmt unmodified
            pass

        new_stmts.append(stmt)

    # }}}

    kernel = kernel.copy(
            domains=new_domains,
            instructions=new_stmts,
            applied_iname_rewrites=applied_iname_rewrites)

    rule_mapping_context = SubstitutionRuleMappingContext(
            kernel.substitutions, kernel.get_var_name_generator())
    ins = _MapDomainMapper(rule_mapping_context,
            transform_map_out_dims, substitutions)

    kernel = ins.map_kernel(kernel)
    kernel = rule_mapping_context.finish_kernel(kernel)

    return kernel

# }}}

# }}}


# {{{ add_inames_for_unused_hw_axes

@for_each_kernel
def add_inames_for_unused_hw_axes(kernel, within=None):
    """
    Returns a kernel with inames added to each instruction
    corresponding to any hardware-parallel iname tags
    (:class:`loopy.kernel.data.GroupInameTag`,
    :class:`loopy.kernel.data.LocalInameTag`) unused
    in the instruction but used elsewhere in the kernel.

    Current limitations:

    * Only one iname in the kernel may be tagged with each of the unused hw axes.
    * Occurence of an ``l.auto`` tag when an instruction is missing one of the
      local hw axes.

    :arg within: An instruction match as understood by
        :func:`loopy.match.parse_match`.
    """
    from loopy.kernel.data import (LocalInameTag, GroupInameTag,
            AutoFitLocalInameTag)

    n_local_axes = max([tag.axis
        for iname in kernel.inames.values()
        for tag in iname.tags
        if isinstance(tag, LocalInameTag)],
        default=-1) + 1

    n_group_axes = max([tag.axis
        for iname in kernel.inames.values()
        for tag in iname.tags
        if isinstance(tag, GroupInameTag)],
        default=-1) + 1

    contains_auto_local_tag = any([isinstance(tag, AutoFitLocalInameTag)
        for iname in kernel.inames.values()
        for tag in iname.tags])

    if contains_auto_local_tag:
        raise LoopyError("Kernels containing l.auto tags are invalid"
                " arguments.")

    # {{{ fill axes_to_inames

    # local_axes_to_inames: ith entry contains the iname tagged with l.i or None
    # if multiple inames are tagged with l.i
    local_axes_to_inames = []
    # group_axes_to_inames: ith entry contains the iname tagged with g.i or None
    # if multiple inames are tagged with g.i
    group_axes_to_inames = []

    for i in range(n_local_axes):
        ith_local_axes_tag = LocalInameTag(i)
        inames = [name
                for name, iname in kernel.inames.items()
                if ith_local_axes_tag in iname.tags]
        if not inames:
            raise LoopyError(f"Unused local hw axes {i}.")

        local_axes_to_inames.append(inames[0] if len(inames) == 1 else None)

    for i in range(n_group_axes):
        ith_group_axes_tag = GroupInameTag(i)
        inames = [name
                for name, iname in kernel.inames.items()
                if ith_group_axes_tag in iname.tags]
        if not inames:
            raise LoopyError(f"Unused group hw axes {i}.")

        group_axes_to_inames.append(inames[0] if len(inames) == 1 else None)

    # }}}

    from loopy.match import parse_match
    within = parse_match(within)

    new_insns = []

    for insn in kernel.instructions:
        if within(kernel, insn):
            within_tags = frozenset().union(*(kernel.inames[iname].tags
                for iname in insn.within_inames))
            missing_local_axes = [i for i in range(n_local_axes)
                    if LocalInameTag(i) not in within_tags]
            missing_group_axes = [i for i in range(n_group_axes)
                    if GroupInameTag(i) not in within_tags]

            for axis in missing_local_axes:
                iname = local_axes_to_inames[axis]
                if iname:
                    insn = insn.copy(within_inames=insn.within_inames |
                            frozenset([iname]))
                else:
                    raise LoopyError("Multiple inames tagged with l.%d while"
                            " adding unused local hw axes to instruction '%s'."
                            % (axis, insn.id))

            for axis in missing_group_axes:
                iname = group_axes_to_inames[axis]
                if iname is not None:
                    insn = insn.copy(within_inames=insn.within_inames |
                            frozenset([iname]))
                else:
                    raise LoopyError("Multiple inames tagged with g.%d while"
                            " adding unused group hw axes to instruction '%s'."
                            % (axis, insn.id))

        new_insns.append(insn)

    return kernel.copy(instructions=new_insns)

# }}}

# vim: foldmethod=marker<|MERGE_RESOLUTION|>--- conflicted
+++ resolved
@@ -278,7 +278,7 @@
     from loopy.schedule.checker.schedule import BEFORE_MARK
     from loopy.schedule.checker.utils import (
         convert_map_to_set,
-        remove_dim_by_name,
+        remove_dims_by_name,
     )
 
     def _split_iname_in_depender(dep):
@@ -304,8 +304,8 @@
             dim_type.out, 0, dim_type.in_, n_in_dims, n_out_dims+2)
 
         # Remove iname that was split:
-        map_from_set = remove_dim_by_name(
-            map_from_set, dim_type.out, iname_to_split)
+        map_from_set = remove_dims_by_name(
+            map_from_set, dim_type.out, [iname_to_split])
 
         return map_from_set
 
@@ -335,12 +335,11 @@
             dim_type.out, 0, dim_type.in_, n_in_dims, n_out_dims)
 
         # Remove iname that was split:
-        map_from_set = remove_dim_by_name(
-            map_from_set, dim_type.in_, iname_to_split_marked)
+        map_from_set = remove_dims_by_name(
+            map_from_set, dim_type.in_, [iname_to_split_marked])
 
         return map_from_set
 
-    # TODO figure out proper way to create false match condition
     false_id_match = "not id:*"
     kernel = map_dependency_maps(
         kernel, _split_iname_in_depender,
@@ -1006,7 +1005,7 @@
 
         # {{{ *Rename* iname in dependencies
 
-        # TODO use find_and_rename_dim for simpler code
+        # TODO use find_and_rename_dims for simpler code
         # (see example in rename_iname)
         from loopy.transform.instruction import map_dependency_maps
         from loopy.schedule.checker.schedule import BEFORE_MARK
@@ -1027,7 +1026,6 @@
                 dep = dep.set_dim_name(dim_type.in_, in_idx, new_iname_p)
             return dep
 
-        # TODO figure out proper way to match none
         # TODO figure out match vs stack_match
         false_id_match = "not id:*"
         kernel = map_dependency_maps(
@@ -1319,7 +1317,7 @@
 
         from loopy.transform.instruction import map_dependency_maps
         from loopy.schedule.checker.schedule import BEFORE_MARK
-        from loopy.isl_helpers import find_and_rename_dim
+        from loopy.isl_helpers import find_and_rename_dims
         old_iname_p = old_iname+BEFORE_MARK
         new_iname_p = new_iname+BEFORE_MARK
 
@@ -1328,18 +1326,17 @@
 
             # For now, dim should definitely exist because this will only
             # be called on dependers
-            return find_and_rename_dim(
-                dep, dim_type.out, old_iname, new_iname)
+            return find_and_rename_dims(
+                dep, dim_type.out, {old_iname: new_iname})
 
         def _rename_iname_in_dim_in(dep):
             # Update iname in in-dim (dependee dim).
 
             # For now, dim should definitely exist because this will only
             # be called on dependees
-            return find_and_rename_dim(
-                dep, dim_type.in_, old_iname_p, new_iname_p)
-
-        # TODO figure out proper way to match none
+            return find_and_rename_dims(
+                dep, dim_type.in_, {old_iname_p: new_iname_p})
+
         # TODO figure out match vs stack_match
         false_id_match = "not id:*"
         kernel = map_dependency_maps(
@@ -2266,7 +2263,7 @@
 
     # {{{ Function to apply mapping to one set
 
-    from loopy.isl_helpers import find_and_rename_dim
+    from loopy.isl_helpers import find_and_rename_dims
 
     def process_set(s):
         """Return the transformed set. Assume that map is applicable to this
@@ -2331,17 +2328,9 @@
         new_s = aligned_map.intersect_domain(s).range()
 
         # Now rename any proxy dims back to their original names
-
-<<<<<<< HEAD
-        for real_iname, proxy_iname in proxy_name_pairs:
-            new_s = find_and_rename_dim(
-                new_s, dim_type.set, proxy_iname, real_iname)
-=======
-        from loopy.isl_helpers import find_and_rename_dims
         new_s = find_and_rename_dims(
             new_s, dim_type.set,
             dict([pair[::-1] for pair in proxy_name_pairs]))  # (reverse pair order)
->>>>>>> c7b3d183
 
         return new_s
 
@@ -2460,9 +2449,9 @@
             new_dep_map = dep_map.apply_range(augmented_trans_map_aligned)
 
             # Now rename the proxy dims back to their original names
-            for real_iname, proxy_iname in proxy_name_pairs:
-                new_dep_map = find_and_rename_dim(
-                    new_dep_map, dim_type.out, proxy_iname, real_iname)
+            new_dep_map = find_and_rename_dims(
+                new_dep_map, dim_type.out,
+                dict([pair[::-1] for pair in proxy_name_pairs]))  # (reverse order)
 
             # Statement var may have moved, so put it back at the beginning
             new_dep_map = move_dim_to_index(
@@ -2519,9 +2508,9 @@
             new_dep_map = dep_map.apply_domain(augmented_trans_map_aligned)
 
             # Now rename the proxy dims back to their original names
-            for real_iname, proxy_iname in proxy_name_pairs:
-                new_dep_map = find_and_rename_dim(
-                    new_dep_map, dim_type.in_, proxy_iname, real_iname)
+            new_dep_map = find_and_rename_dims(
+                new_dep_map, dim_type.in_,
+                dict([pair[::-1] for pair in proxy_name_pairs]))  # (reverse order)
 
             # Statement var may have moved, so put it back at the beginning
             new_dep_map = move_dim_to_index(
@@ -2532,7 +2521,6 @@
             # Transform map inames are not present in dependee, don't change dep_map
             return dep_map
 
-    # TODO figure out proper way to create false/true match conditions
     false_id_match = "not id:*"
     true_id_match = "id:*"
     kernel = map_dependency_maps(
