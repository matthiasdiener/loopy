--- conflicted
+++ resolved
@@ -2107,41 +2107,9 @@
 # }}}
 
 
-<<<<<<< HEAD
+# {{{ ISL map wrangling helper functions
+
 def _find_and_rename_dim(old_map, dts, old_name, new_name, must_exist=False):
-=======
-# {{{ ISL map wrangling helper functions
-
-def _add_and_name_isl_dims(isl_map, dt, names):
-    # (This function is also defined in independent, unmerged branch
-    # statement-instance-order-and-lex-order-map, and used in child branches
-    # thereof. Once these branches are all merged, it may make sense to move
-    # this function to a location for more general-purpose machinery. In the
-    # other branches, this function's name excludes the leading underscore.)
-    new_idx_start = isl_map.dim(dt)
-    new_map = isl_map.add_dims(dt, len(names))
-    for i, name in enumerate(names):
-        new_map = new_map.set_dim_name(dt, new_idx_start+i, name)
-    return new_map
-
-
-def _add_eq_isl_constraint_from_names(isl_map, var1, var2):
-    # (This function is also defined in independent, unmerged branch
-    # statement-instance-order-and-lex-order-map, and used in child branches
-    # thereof. Once these branches are all merged, it may make sense to move
-    # this function to a location for more general-purpose machinery. In the
-    # other branches, this function's name excludes the leading underscore.)
-
-    # add constraint var1 = var2
-
-    return isl_map.add_constraint(
-               isl.Constraint.eq_from_names(
-                   isl_map.space,
-                   {1: 0, var1: 1, var2: -1}))
-
-
-def _find_and_rename_dim(old_map, dim_types, old_name, new_name):
->>>>>>> 1073f994
     # (This function is only used once here, but do not inline it; it is used many
     # times in child branch update-dependencies-during-transformations.)
     new_map = old_map.copy()
@@ -2163,33 +2131,31 @@
 # {{{ _apply_identity_for_missing_map_dims(mapping, desired_dims)
 
 def _apply_identity_for_missing_map_dims(mapping, desired_dims):
-<<<<<<< HEAD
+    """For every variable v in *desired_dims* that is not found in the
+    input space for *mapping*, add input dimension v, output dimension
+    v_'proxy'_, and constraint v = v_'proxy'_ to the mapping. Also return a
+    list of the (v, v_'proxy'_) pairs.
+    """
+
+    # If the transform map in map_domain (below) does not contain all the
+    # inames in the iname domain (set) to which it is applied, the missing
+    # inames must be added to the transform map so that intersect_domain()
+    # doesn't remove them from the iname domain when the map is applied.
+
+    # No two map dimension names can match, so we create a unique name for each
+    # new variable in the output dimension by appending _'proxy'_, and return a
+    # list of the (v, v_'proxy'_) pairs so that the proxy dims can be
+    # identified and replaced later.
+
+    # (Apostrophes are not allowed in inames, so this suffix
+    # will not match any existing inames. This function is also used on
+    # dependency maps, which may contain variable names consisting of an iname
+    # suffixed with a single apostrophe.)
+
     from loopy.schedule.checker.utils import (
         add_and_name_isl_dims,
         add_eq_isl_constraint_from_names,
     )
-=======
-    """For every variable v in *desired_dims* that is not found in the
-    input space for *mapping*, add input dimension v, output dimension
-    v_'proxy'_, and constraint v = v_'proxy'_ to the mapping. Also return a
-    list of the (v, v_'proxy'_) pairs.
-    """
-
-    # If the transform map in map_domain (below) does not contain all the
-    # inames in the iname domain (set) to which it is applied, the missing
-    # inames must be added to the transform map so that intersect_domain()
-    # doesn't remove them from the iname domain when the map is applied.
->>>>>>> 1073f994
-
-    # No two map dimension names can match, so we create a unique name for each
-    # new variable in the output dimension by appending _'proxy'_, and return a
-    # list of the (v, v_'proxy'_) pairs so that the proxy dims can be
-    # identified and replaced later.
-
-    # (Apostrophes are not allowed in inames, so this suffix
-    # will not match any existing inames. This function is also used on
-    # dependency maps, which may contain variable names consisting of an iname
-    # suffixed with a single apostrophe.)
 
     # {{{ Find any missing vars and add them to the input and output space
 
@@ -2316,17 +2282,11 @@
         """Return the transformed set. Assume that map is applicable to this
         set."""
 
-<<<<<<< HEAD
         # At this point, overlap condition check guarantees that the
         # in-dims of the transform map are a subset of the dims we're
         # about to change.
 
-        # {{{ align dims of transform_map and s
-
-        from islpy import _align_dim_type
-=======
         # {{{ Align dims of transform_map and s so that map can be applied
->>>>>>> 1073f994
 
         # Create a map whose input space matches the set
         map_with_s_domain = isl.Map.from_domain(s)
@@ -2347,15 +2307,9 @@
         # {{{ Align transform map input dims with set dims
 
         # FIXME: Make an exported/documented interface of this in islpy
-<<<<<<< HEAD
         dts = [dim_type.param, dim_type.in_, dim_type.out]
-        s_names = [
-=======
-
-        dim_types = [dim_type.param, dim_type.in_, dim_type.out]
         # Variables found in iname domain set
         s_names = {
->>>>>>> 1073f994
                 map_with_s_domain.get_dim_name(dt, i)
                 for dt in dts
                 for i in range(map_with_s_domain.dim(dt))
@@ -2442,7 +2396,6 @@
 
     # }}}
 
-<<<<<<< HEAD
     # {{{ update dependencies
 
     # Prep transform map to be applied to dependency
@@ -2594,10 +2547,7 @@
 
     # }}}
 
-    # {{{ update within_inames
-=======
     # {{{ Update within_inames for each statement
->>>>>>> 1073f994
 
     # If we get this far, we know that the map was applied to exactly one domain,
     # and that all the inames in transform_map_in_dims were transformed to
