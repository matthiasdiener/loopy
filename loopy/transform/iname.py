--- conflicted
+++ resolved
@@ -328,15 +328,10 @@
         kernel = tag_inames(kernel,
                 {outer_iname: existing_tag, inner_iname: existing_tag})
 
-<<<<<<< HEAD
-    return tag_inames(kernel, {outer_iname: outer_tag,
-        inner_iname: inner_tag})
-=======
     kernel = tag_inames(kernel, {outer_iname: outer_tag, inner_iname: inner_tag})
     kernel = remove_unused_inames(kernel, [iname_to_split])
 
     return kernel
->>>>>>> fe75aa56
 
 # }}}
 
