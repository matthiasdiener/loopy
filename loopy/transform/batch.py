--- conflicted
+++ resolved
@@ -21,14 +21,7 @@
 """
 
 
-<<<<<<< HEAD
-import six
-
-from loopy.symbolic import (RuleAwareIdentityMapper,
-        SubstitutionRuleMappingContext, pw_aff_to_expr)
-=======
 from loopy.symbolic import (RuleAwareIdentityMapper, SubstitutionRuleMappingContext)
->>>>>>> 9e7b697f
 from loopy.kernel.data import ValueArg, ArrayArg
 import islpy as isl
 
@@ -39,7 +32,6 @@
 .. currentmodule:: loopy
 
 .. autofunction:: to_batched
-.. autofunction:: save_temporaries_in_loop
 """
 
 
@@ -61,20 +53,13 @@
 
 class _BatchVariableChanger(RuleAwareIdentityMapper):
     def __init__(self, rule_mapping_context, kernel, batch_varying_args,
-<<<<<<< HEAD
-            batch_iname_expr, sequential, batch_varying_temps=None, within=None):
-        super(_BatchVariableChanger, self).__init__(rule_mapping_context)
-=======
             batch_iname_expr, sequential):
         super().__init__(rule_mapping_context)
->>>>>>> 9e7b697f
 
         self.kernel = kernel
         self.batch_varying_args = batch_varying_args
         self.batch_iname_expr = batch_iname_expr
         self.sequential = sequential
-        self.batch_varying_temps = batch_varying_temps
-        self.within = within
 
     def needs_batch_subscript(self, name):
         tv = self.kernel.temporary_variables.get(name)
@@ -84,25 +69,15 @@
         if not self.sequential:
             if tv is None:
                 return False
-            if self.batch_varying_temps:
-                return tv.name in self.batch_varying_temps
-            else:
-                if not temp_needs_batching_if_not_sequential(tv,
-                        self.batch_varying_args):
-                    return False
+            if not temp_needs_batching_if_not_sequential(tv,
+                    self.batch_varying_args):
+                return False
 
         return True
 
     def map_subscript(self, expr, expn_state):
-<<<<<<< HEAD
-        if not self.needs_batch_subscript(expr.aggregate.name) or not (
-                self.within(expn_state.kernel, expn_state.instruction,
-                    expn_state.stack)):
-            return super(_BatchVariableChanger, self).map_subscript(expr, expn_state)
-=======
         if not self.needs_batch_subscript(expr.aggregate.name):
             return super().map_subscript(expr, expn_state)
->>>>>>> 9e7b697f
 
         idx = self.rec(expr.index, expn_state)
         if not isinstance(idx, tuple):
@@ -111,15 +86,8 @@
         return type(expr)(expr.aggregate, (self.batch_iname_expr,) + idx)
 
     def map_variable(self, expr, expn_state):
-<<<<<<< HEAD
-        if not self.needs_batch_subscript(expr.name) or not (
-                self.within(expn_state.kernel, expn_state.instruction,
-                    expn_state.stack)):
-            return super(_BatchVariableChanger, self).map_variable(expr, expn_state)
-=======
         if not self.needs_batch_subscript(expr.name):
             return super().map_variable(expr, expn_state)
->>>>>>> 9e7b697f
 
         return expr[self.batch_iname_expr]
 
@@ -133,14 +101,9 @@
     return (ng(name),) + tuple(dim_names)
 
 
-<<<<<<< HEAD
 @iterate_over_kernels_if_given_program
-def to_batched(knl, nbatches, batch_varying_args,
-        batch_iname_prefix="ibatch", sequential=False, within=None):
-=======
 def to_batched(kernel, nbatches, batch_varying_args, batch_iname_prefix="ibatch",
         sequential=False):
->>>>>>> 9e7b697f
     """Takes in a kernel that carries out an operation and returns a kernel
     that carries out a batch of these operations.
 
@@ -217,89 +180,22 @@
         from loopy.kernel.data import ForceSequentialTag
         kernel = lp.tag_inames(kernel, [(batch_iname, ForceSequentialTag())])
 
-    from loopy.match import parse_stack_match, parse_match
-
     rule_mapping_context = SubstitutionRuleMappingContext(
             kernel.substitutions, vng)
     bvc = _BatchVariableChanger(rule_mapping_context,
-<<<<<<< HEAD
-            knl, batch_varying_args, batch_iname_expr,
-            sequential=sequential, within=parse_stack_match(within))
-=======
             kernel, batch_varying_args, batch_iname_expr,
             sequential=sequential)
->>>>>>> 9e7b697f
     kernel = rule_mapping_context.finish_kernel(
             bvc.map_kernel(kernel))
 
     batch_iname_set = frozenset([batch_iname])
-    within = parse_match(within)
     kernel = kernel.copy(
             instructions=[
                 insn.copy(within_inames=insn.within_inames | batch_iname_set)
-                if within(kernel, insn) else insn for insn in kernel.instructions])
+                for insn in kernel.instructions])
 
     return kernel
 
 # }}}
 
-
-@iterate_over_kernels_if_given_program
-def save_temporaries_in_loop(knl, iname, temps_to_save, within=None):
-    """
-    Returns a kernel with the temporary variables in *temps_to_save* batched
-    within the iname *iname*.
-
-    :arg iname: An instance of :class:`str1 for the loop across which the
-        values of the temporaries are to be saved.
-
-    :arg temps_to_save: An iterable containing the temporaries that are to be
-        saved for each loop iteration defined by *iname*.
-
-    :arg within: If not None, limit the action of the transformation to
-        matching contexts.  See :func:`loopy.match.parse_stack_match`
-        for syntax.
-    """
-    from loopy.match import parse_match, parse_stack_match
-    from pymbolic import var
-    from loopy.isl_helpers import static_max_of_pw_aff
-
-    batch_iname_expr = var(iname)
-
-    bounds = knl.get_iname_bounds(iname, constants_only=False)
-    nbatches_expr = pw_aff_to_expr(static_max_of_pw_aff(bounds.size,
-        constants_only=False))
-
-    new_temps = {}
-
-    for temp in six.itervalues(knl.temporary_variables):
-        if temp.name in temps_to_save:
-            new_temps[temp.name] = temp.copy(
-                shape=(nbatches_expr,) + temp.shape,
-                dim_tags=("c",) * (len(temp.shape) + 1),
-                dim_names=_add_unique_dim_name("itemp_save", temp.dim_names))
-        else:
-            new_temps[temp.name] = temp
-
-    knl = knl.copy(temporary_variables=new_temps)
-
-    rule_mapping_context = SubstitutionRuleMappingContext(
-            knl.substitutions, knl.get_var_name_generator)
-    bvc = _BatchVariableChanger(rule_mapping_context,
-            knl, [], batch_iname_expr,
-            sequential=False, batch_varying_temps=temps_to_save,
-            within=parse_stack_match(within))
-    kernel = rule_mapping_context.finish_kernel(
-            bvc.map_kernel(knl))
-
-    within = parse_match(within)
-
-    batch_iname_set = frozenset([iname])
-    kernel = kernel.copy(
-            instructions=[
-                insn.copy(within_inames=insn.within_inames | batch_iname_set)
-                if within(kernel, insn) else insn for insn in kernel.instructions])
-
-    return kernel
-
 # vim: foldmethod=marker