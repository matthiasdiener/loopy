from __future__ import division, absolute_import

__copyright__ = "Copyright (C) 2012 Andreas Kloeckner"

__license__ = """
Permission is hereby granted, free of charge, to any person obtaining a copy
of this software and associated documentation files (the "Software"), to deal
in the Software without restriction, including without limitation the rights
to use, copy, modify, merge, publish, distribute, sublicense, and/or sell
copies of the Software, and to permit persons to whom the Software is
furnished to do so, subject to the following conditions:

The above copyright notice and this permission notice shall be included in
all copies or substantial portions of the Software.

THE SOFTWARE IS PROVIDED "AS IS", WITHOUT WARRANTY OF ANY KIND, EXPRESS OR
IMPLIED, INCLUDING BUT NOT LIMITED TO THE WARRANTIES OF MERCHANTABILITY,
FITNESS FOR A PARTICULAR PURPOSE AND NONINFRINGEMENT. IN NO EVENT SHALL THE
AUTHORS OR COPYRIGHT HOLDERS BE LIABLE FOR ANY CLAIM, DAMAGES OR OTHER
LIABILITY, WHETHER IN AN ACTION OF CONTRACT, TORT OR OTHERWISE, ARISING FROM,
OUT OF OR IN CONNECTION WITH THE SOFTWARE OR THE USE OR OTHER DEALINGS IN
THE SOFTWARE.
"""


import six
from loopy.diagnostic import (
        LoopyError, WriteRaceConditionWarning, warn_with_kernel,
        LoopyAdvisory)
from functools import reduce

import islpy as isl

from pytools.persistent_dict import WriteOncePersistentDict

from loopy.tools import LoopyKeyBuilder
from loopy.version import DATA_MODEL_VERSION
from loopy.kernel.data import make_assignment, filter_iname_tags_by_type
# for the benefit of loopy.statistics, for now
from loopy.type_inference import infer_unknown_types
from loopy.symbolic import CombineMapper

from loopy.kernel.instruction import (MultiAssignmentBase, CInstruction,
        CallInstruction,  _DataObliviousInstruction)

import logging
logger = logging.getLogger(__name__)


# {{{ prepare for caching

def prepare_for_caching(kernel):
    import loopy as lp
    new_args = []

    tgt = kernel.target

    for arg in kernel.args:
        dtype = arg.dtype
        if dtype is not None and dtype is not lp.auto and dtype.target is not tgt:
            arg = arg.copy(dtype=dtype.with_target(kernel.target))

        new_args.append(arg)

    new_temporary_variables = {}
    for name, temp in six.iteritems(kernel.temporary_variables):
        dtype = temp.dtype
        if dtype is not None and dtype is not lp.auto and dtype.target is not tgt:
            temp = temp.copy(dtype=dtype.with_target(tgt))

        new_temporary_variables[name] = temp

    kernel = kernel.copy(
            args=new_args,
            temporary_variables=new_temporary_variables)

    return kernel

# }}}


# {{{ check for writes to predicates

def check_for_writes_to_predicates(kernel):
    from loopy.symbolic import get_dependencies
    for insn in kernel.instructions:
        pred_vars = (
                frozenset.union(
                    *(get_dependencies(pred) for pred in insn.predicates))
                if insn.predicates else frozenset())
        written_pred_vars = frozenset(insn.assignee_var_names()) & pred_vars
        if written_pred_vars:
            raise LoopyError("In instruction '%s': may not write to "
                    "variable(s) '%s' involved in the instruction's predicates"
                    % (insn.id, ", ".join(written_pred_vars)))

# }}}


# {{{ check reduction iname uniqueness

def check_reduction_iname_uniqueness(kernel):
    iname_to_reduction_count = {}
    iname_to_nonsimultaneous_reduction_count = {}

    def map_reduction(expr, rec):
        rec(expr.expr)

        for iname in expr.inames:
            iname_to_reduction_count[iname] = (
                    iname_to_reduction_count.get(iname, 0) + 1)
            if not expr.allow_simultaneous:
                iname_to_nonsimultaneous_reduction_count[iname] = (
                        iname_to_nonsimultaneous_reduction_count.get(iname, 0) + 1)

        return expr

    from loopy.symbolic import ReductionCallbackMapper
    cb_mapper = ReductionCallbackMapper(map_reduction)

    for insn in kernel.instructions:
        insn.with_transformed_expressions(cb_mapper)

    for iname, count in six.iteritems(iname_to_reduction_count):
        nonsimul_count = iname_to_nonsimultaneous_reduction_count.get(iname, 0)

        if nonsimul_count and count > 1:
            raise LoopyError("iname '%s' used in more than one reduction. "
                    "(%d of them, to be precise.) "
                    "Since this usage can easily cause loop scheduling "
                    "problems, this is prohibited by default. "
                    "Use loopy.make_reduction_inames_unique() to fix this. "
                    "If you are sure that this is OK, write the reduction "
                    "as 'simul_reduce(...)' instead of 'reduce(...)'"
                    % (iname, count))

# }}}


# {{{ decide temporary scope

def _get_compute_inames_tagged(kernel, insn, tag_base):
    return set(iname for iname in kernel.insn_inames(insn.id)
               if kernel.iname_tags_of_type(iname, tag_base))


def _get_assignee_inames_tagged(kernel, insn, tag_base, tv_names):
    return set(iname
            for aname, adeps in zip(
                insn.assignee_var_names(),
                insn.assignee_subscript_deps())
            for iname in adeps & kernel.all_inames()
            if aname in tv_names
            if kernel.iname_tags_of_type(iname, tag_base))


def find_temporary_scope(kernel):
    logger.debug("%s: find temporary scope" % kernel.name)

    new_temp_vars = {}
    from loopy.kernel.data import (LocalIndexTagBase, GroupIndexTag,
            AddressSpace)
    import loopy as lp

    writers = kernel.writer_map()

    base_storage_to_aliases = {}

    kernel_var_names = kernel.all_variable_names(include_temp_storage=False)

    for temp_var in six.itervalues(kernel.temporary_variables):
        if temp_var.base_storage is not None:
            # no nesting allowed
            if temp_var.base_storage in kernel_var_names:
                raise LoopyError("base_storage for temporary '%s' is '%s', "
                        "which is an existing variable name"
                        % (temp_var.name, temp_var.base_storage))

            base_storage_to_aliases.setdefault(
                    temp_var.base_storage, []).append(temp_var.name)

    for temp_var in six.itervalues(kernel.temporary_variables):
        # Only fill out for variables that do not yet know if they're
        # local. (I.e. those generated by implicit temporary generation.)

        if temp_var.scope is not lp.auto:
            new_temp_vars[temp_var.name] = temp_var
            continue

        tv_names = (frozenset([temp_var.name])
                | frozenset(base_storage_to_aliases.get(temp_var.base_storage, [])))
        my_writers = writers.get(temp_var.name, frozenset())
        if temp_var.base_storage is not None:
            for alias in base_storage_to_aliases.get(temp_var.base_storage, []):
                my_writers = my_writers | writers.get(alias, frozenset())

        desired_scope_per_insn = []
        for insn_id in my_writers:
            insn = kernel.id_to_insn[insn_id]

            # A write race will emerge if:
            #
            # - the variable is local
            #   and
            # - the instruction is run across more inames (locally) parallel
            #   than are reflected in the assignee indices.

            locparallel_compute_inames = _get_compute_inames_tagged(
                    kernel, insn, LocalIndexTagBase)

            locparallel_assignee_inames = _get_assignee_inames_tagged(
                    kernel, insn, LocalIndexTagBase, tv_names)

            grpparallel_compute_inames = _get_compute_inames_tagged(
                    kernel, insn, GroupIndexTag)

            grpparallel_assignee_inames = _get_assignee_inames_tagged(
                    kernel, insn, GroupIndexTag, temp_var.name)

            assert locparallel_assignee_inames <= locparallel_compute_inames
            assert grpparallel_assignee_inames <= grpparallel_compute_inames

            desired_scope = AddressSpace.PRIVATE
            for iname_descr, scope_descr, apin, cpin, scope in [
                    ("local", "local", locparallel_assignee_inames,
                        locparallel_compute_inames, AddressSpace.LOCAL),
                    ("group", "global", grpparallel_assignee_inames,
                        grpparallel_compute_inames, AddressSpace.GLOBAL),
                    ]:

                if (apin != cpin and bool(apin)):
                    warn_with_kernel(
                            kernel,
                            "write_race_%s(%s)" % (scope_descr, insn_id),
                            "instruction '%s' looks invalid: "
                            "it assigns to indices based on %s IDs, but "
                            "its temporary '%s' cannot be made %s because "
                            "a write race across the iname(s) '%s' would emerge. "
                            "(Do you need to add an extra iname to your prefetch?)"
                            % (insn_id, iname_descr, temp_var.name, scope_descr,
                                ", ".join(cpin - apin)),
                            WriteRaceConditionWarning)

                if (apin == cpin

                        # doesn't want to be in this scope if there aren't any
                        # parallel inames of that kind:
                        and bool(cpin)):
                    desired_scope = max(desired_scope, scope)

            desired_scope_per_insn.append(desired_scope)

        if not desired_scope_per_insn:
            if temp_var.initializer is None:
                warn_with_kernel(kernel, "temp_to_write(%s)" % temp_var.name,
                        "temporary variable '%s' never written, eliminating"
                        % temp_var.name, LoopyAdvisory)
            else:
                raise LoopyError("temporary variable '%s': never written, "
                        "cannot automatically determine scope"
                        % temp_var.name)

            continue

        overall_scope = max(desired_scope_per_insn)

        from pytools import all
        if not all(iscope == overall_scope for iscope in desired_scope_per_insn):
            raise LoopyError("not all instructions agree on the "
                    "the desired scope (private/local/global) of  the "
                    "temporary '%s'" % temp_var.name)

        new_temp_vars[temp_var.name] = temp_var.copy(scope=overall_scope)

    return kernel.copy(temporary_variables=new_temp_vars)

# }}}


# {{{ rewrite reduction to imperative form


# {{{ utils (not stateful)

from collections import namedtuple


_InameClassification = namedtuple("_InameClassifiction",
                                  "sequential, local_parallel, nonlocal_parallel")


def _classify_reduction_inames(kernel, inames):
    sequential = []
    local_par = []
    nonlocal_par = []

    from loopy.kernel.data import (
            LocalIndexTagBase, UnrolledIlpTag, UnrollTag, VectorizeTag,
            ConcurrentTag, filter_iname_tags_by_type)

    for iname in inames:
        iname_tags = kernel.iname_tags(iname)

        if filter_iname_tags_by_type(iname_tags, (UnrollTag, UnrolledIlpTag)):
            # These are nominally parallel, but we can live with
            # them as sequential.
            sequential.append(iname)

        elif filter_iname_tags_by_type(iname_tags, LocalIndexTagBase):
            local_par.append(iname)

        elif filter_iname_tags_by_type(iname_tags, (ConcurrentTag, VectorizeTag)):
            nonlocal_par.append(iname)

        else:
            sequential.append(iname)

    return _InameClassification(
            tuple(sequential), tuple(local_par), tuple(nonlocal_par))


def _add_params_to_domain(domain, param_names):
    dim_type = isl.dim_type
    nparams_orig = domain.dim(dim_type.param)
    domain = domain.add_dims(dim_type.param, len(param_names))

    for param_idx, param_name in enumerate(param_names):
        domain = domain.set_dim_name(
                dim_type.param, param_idx + nparams_orig, param_name)

    return domain


def _move_set_to_param_dims_except(domain, except_dims):
    dim_type = isl.dim_type

    iname_idx = 0
    for iname in domain.get_var_names(dim_type.set):
        if iname not in except_dims:
            domain = domain.move_dims(
                    dim_type.param, 0,
                    dim_type.set, iname_idx, 1)
            iname_idx -= 1
        iname_idx += 1

    return domain


def _domain_depends_on_given_set_dims(domain, set_dim_names):
    set_dim_names = frozenset(set_dim_names)

    return any(
            set_dim_names & set(constr.get_coefficients_by_name())
            for constr in domain.get_constraints())


def _check_reduction_is_triangular(kernel, expr, scan_param):
    """Check whether the reduction within `expr` with scan parameters described by
    the structure `scan_param` is triangular. This attempts to verify that the
    domain for the scan and sweep inames is as follows:

    [params] -> {
        [other inames..., scan_iname, sweep_iname]:
            (sweep_min_value
                <= sweep_iname
                <= sweep_max_value)
            and
            (scan_min_value
                <= scan_iname
                <= stride * (sweep_iname - sweep_min_value) + scan_min_value)
            and
            (irrelevant constraints)
    }
    """

    orig_domain = kernel.get_inames_domain(
            frozenset((scan_param.sweep_iname, scan_param.scan_iname)))

    sweep_iname = scan_param.sweep_iname
    scan_iname = scan_param.scan_iname
    affs = isl.affs_from_space(orig_domain.space)

    sweep_lower_bound = isl.align_spaces(
            scan_param.sweep_lower_bound,
            affs[0],
            across_dim_types=True)

    sweep_upper_bound = isl.align_spaces(
            scan_param.sweep_upper_bound,
            affs[0],
            across_dim_types=True)

    scan_lower_bound = isl.align_spaces(
            scan_param.scan_lower_bound,
            affs[0],
            across_dim_types=True)

    from itertools import product

    for (sweep_lb_domain, sweep_lb_aff), \
        (sweep_ub_domain, sweep_ub_aff), \
        (scan_lb_domain, scan_lb_aff) in \
            product(sweep_lower_bound.get_pieces(),
                    sweep_upper_bound.get_pieces(),
                    scan_lower_bound.get_pieces()):

        # Assumptions inherited from the domains of the pwaffs
        assumptions = sweep_lb_domain & sweep_ub_domain & scan_lb_domain

        # Sweep iname constraints
        hyp_domain = affs[sweep_iname].ge_set(sweep_lb_aff)
        hyp_domain &= affs[sweep_iname].le_set(sweep_ub_aff)

        # Scan iname constraints
        hyp_domain &= affs[scan_iname].ge_set(scan_lb_aff)
        hyp_domain &= affs[scan_iname].le_set(
                scan_param.stride * (affs[sweep_iname] - sweep_lb_aff)
                + scan_lb_aff)

        hyp_domain, = (hyp_domain & assumptions).get_basic_sets()
        test_domain, = (orig_domain & assumptions).get_basic_sets()

        hyp_gist_against_test = hyp_domain.gist(test_domain)
        if _domain_depends_on_given_set_dims(hyp_gist_against_test,
                (sweep_iname, scan_iname)):
            return False, (
                    "gist of hypothesis against test domain "
                    "has sweep or scan dependent constraints: '%s'"
                    % hyp_gist_against_test)

        test_gist_against_hyp = test_domain.gist(hyp_domain)
        if _domain_depends_on_given_set_dims(test_gist_against_hyp,
                (sweep_iname, scan_iname)):
            return False, (
                   "gist of test against hypothesis domain "
                   "has sweep or scan dependent constraint: '%s'"
                   % test_gist_against_hyp)

    return True, "ok"


_ScanCandidateParameters = namedtuple(
        "_ScanCandidateParameters",
        "sweep_iname, scan_iname, sweep_lower_bound, "
        "sweep_upper_bound, scan_lower_bound, stride")


def _try_infer_scan_candidate_from_expr(
        kernel, expr, within_inames, sweep_iname=None):
    """Analyze `expr` and determine if it can be implemented as a scan.
    """
    from loopy.symbolic import Reduction
    assert isinstance(expr, Reduction)

    if len(expr.inames) != 1:
        raise ValueError(
                "Multiple inames in reduction: '%s'" % (", ".join(expr.inames),))

    scan_iname, = expr.inames

    from loopy.kernel.tools import DomainChanger
    dchg = DomainChanger(kernel, (scan_iname,))
    domain = dchg.get_original_domain()

    if sweep_iname is None:
        try:
            sweep_iname = _try_infer_sweep_iname(
                    domain, scan_iname, kernel.all_inames())
        except ValueError as v:
            raise ValueError(
                    "Couldn't determine a sweep iname for the scan "
                    "expression '%s': %s" % (expr, v))

    try:
        sweep_lower_bound, sweep_upper_bound, scan_lower_bound = (
                _try_infer_scan_and_sweep_bounds(
                    kernel, scan_iname, sweep_iname, within_inames))
    except ValueError as v:
        raise ValueError(
                "Couldn't determine bounds for the scan with expression '%s' "
                "(sweep iname: '%s', scan iname: '%s'): %s"
                % (expr, sweep_iname, scan_iname, v))

    try:
        stride = _try_infer_scan_stride(
                kernel, scan_iname, sweep_iname, sweep_lower_bound)
    except ValueError as v:
        raise ValueError(
                "Couldn't determine a scan stride for the scan with expression '%s' "
                "(sweep iname: '%s', scan iname: '%s'): %s"
                % (expr, sweep_iname, scan_iname, v))

    return _ScanCandidateParameters(sweep_iname, scan_iname, sweep_lower_bound,
            sweep_upper_bound, scan_lower_bound, stride)


def _try_infer_sweep_iname(domain, scan_iname, candidate_inames):
    """The sweep iname is the outer iname which guides the scan.

    E.g. for a domain of {[i,j]: 0<=i<n and 0<=j<=i}, i is the sweep iname.
    """
    constrs = domain.get_constraints()
    sweep_iname_candidate = None

    for constr in constrs:
        candidate_vars = set([
                var for var in constr.get_var_dict()
                if var in candidate_inames])

        # Irrelevant constraint - skip
        if scan_iname not in candidate_vars:
            continue

        # No additional inames - skip
        if len(candidate_vars) == 1:
            continue

        candidate_vars.remove(scan_iname)

        # Depends on more than one iname - error
        if len(candidate_vars) > 1:
            raise ValueError(
                    "More than one sweep iname candidate for scan iname '%s' found "
                    "(via constraint '%s')" % (scan_iname, constr))

        next_candidate = candidate_vars.pop()

        if sweep_iname_candidate is None:
            sweep_iname_candidate = next_candidate
            defining_constraint = constr
        else:
            # Check next_candidate consistency
            if sweep_iname_candidate != next_candidate:
                raise ValueError(
                        "More than one sweep iname candidate for scan iname '%s' "
                        "found (via constraints '%s', '%s')" %
                        (scan_iname, defining_constraint, constr))

    if sweep_iname_candidate is None:
        raise ValueError(
                "Couldn't find any sweep iname candidates for "
                "scan iname '%s'" % scan_iname)

    return sweep_iname_candidate


def _try_infer_scan_and_sweep_bounds(kernel, scan_iname, sweep_iname, within_inames):
    domain = kernel.get_inames_domain(frozenset((sweep_iname, scan_iname)))
    domain = _move_set_to_param_dims_except(domain, (sweep_iname, scan_iname))

    var_dict = domain.get_var_dict()
    sweep_idx = var_dict[sweep_iname][1]
    scan_idx = var_dict[scan_iname][1]

    domain = domain.project_out_except(
            within_inames | kernel.non_iname_variable_names(), (isl.dim_type.param,))

    try:
        with isl.SuppressedWarnings(domain.get_ctx()):
            sweep_lower_bound = domain.dim_min(sweep_idx)
            sweep_upper_bound = domain.dim_max(sweep_idx)
            scan_lower_bound = domain.dim_min(scan_idx)
    except isl.Error as e:
        raise ValueError("isl error: %s" % e)

    return (sweep_lower_bound, sweep_upper_bound, scan_lower_bound)


def _try_infer_scan_stride(kernel, scan_iname, sweep_iname, sweep_lower_bound):
    """The stride is the number of steps the scan iname takes per iteration
    of the sweep iname. This is allowed to be an integer constant.

    E.g. for a domain of {[i,j]: 0<=i<n and 0<=j<=6*i}, the stride is 6.
    """
    dim_type = isl.dim_type

    domain = kernel.get_inames_domain(frozenset([sweep_iname, scan_iname]))
    domain_with_sweep_param = _move_set_to_param_dims_except(domain, (scan_iname,))

    domain_with_sweep_param = domain_with_sweep_param.project_out_except(
            (sweep_iname, scan_iname), (dim_type.set, dim_type.param))

    scan_iname_idx = domain_with_sweep_param.find_dim_by_name(
            dim_type.set, scan_iname)

    # Should be equal to k * sweep_iname, where k is the stride.

    try:
        with isl.SuppressedWarnings(domain_with_sweep_param.get_ctx()):
            scan_iname_range = (
                    domain_with_sweep_param.dim_max(scan_iname_idx)
                    - domain_with_sweep_param.dim_min(scan_iname_idx)
                    ).gist(domain_with_sweep_param.params())
    except isl.Error as e:
        raise ValueError("isl error: '%s'" % e)

    scan_iname_pieces = scan_iname_range.get_pieces()

    if len(scan_iname_pieces) > 1:
        raise ValueError("range in multiple pieces: %s" % scan_iname_range)
    elif len(scan_iname_pieces) == 0:
        raise ValueError("empty range found for iname '%s'" % scan_iname)

    scan_iname_constr, scan_iname_aff = scan_iname_pieces[0]

    if not scan_iname_constr.plain_is_universe():
        raise ValueError("found constraints: %s" % scan_iname_constr)

    if scan_iname_aff.dim(dim_type.div):
        raise ValueError("aff has div: %s" % scan_iname_aff)

    coeffs = scan_iname_aff.get_coefficients_by_name(dim_type.param)

    if len(coeffs) == 0:
        try:
            scan_iname_aff.get_constant_val()
        except Exception:
            raise ValueError("range for aff isn't constant: '%s'" % scan_iname_aff)

        # If this point is reached we're assuming the domain is of the form
        # {[i,j]: i=0 and j=0}, so the stride is technically 1 - any value
        # this function returns will be verified later by
        # _check_reduction_is_triangular().
        return 1

    if sweep_iname not in coeffs:
        raise ValueError("didn't find sweep iname in coeffs: %s" % sweep_iname)

    stride = coeffs[sweep_iname]

    if not stride.is_int():
        raise ValueError("stride not an integer: %s" % stride)

    if not stride.is_pos():
        raise ValueError("stride not positive: %s" % stride)

    return stride.to_python()


def _get_domain_with_iname_as_param(domain, iname):
    dim_type = isl.dim_type

    if domain.find_dim_by_name(dim_type.param, iname) >= 0:
        return domain

    iname_idx = domain.find_dim_by_name(dim_type.set, iname)

    assert iname_idx >= 0, (iname, domain)

    return domain.move_dims(
        dim_type.param, domain.dim(dim_type.param),
        dim_type.set, iname_idx, 1)


def _create_domain_for_sweep_tracking(orig_domain,
        tracking_iname, sweep_iname, sweep_min_value, scan_min_value, stride):
    dim_type = isl.dim_type

    subd = isl.BasicSet.universe(orig_domain.params().space)

    # Add tracking_iname and sweep iname.

    subd = _add_params_to_domain(subd, (sweep_iname, tracking_iname))

    # Here we realize the domain:
    #
    # [..., i] -> {
    #  [j]: 0 <= j - l
    #       and
    #       j - l <= k * (i - m)
    #       and
    #       k * (i - m - 1) < j - l }
    # where
    #   * i is the sweep iname
    #   * j is the tracking iname
    #   * k is the stride for the scan
    #   * l is the lower bound for the scan
    #   * m is the lower bound for the sweep iname
    #
    affs = isl.affs_from_space(subd.space)

    subd &= (affs[tracking_iname] - scan_min_value).ge_set(affs[0])
    subd &= (affs[tracking_iname] - scan_min_value)\
            .le_set(stride * (affs[sweep_iname] - sweep_min_value))
    subd &= (affs[tracking_iname] - scan_min_value)\
            .gt_set(stride * (affs[sweep_iname] - sweep_min_value - 1))

    # Move tracking_iname into a set dim (NOT sweep iname).
    subd = subd.move_dims(
            dim_type.set, 0,
            dim_type.param, subd.dim(dim_type.param) - 1, 1)

    # Simplify (maybe).
    orig_domain_with_sweep_param = (
            _get_domain_with_iname_as_param(orig_domain, sweep_iname))
    subd = subd.gist_params(orig_domain_with_sweep_param.params())

    subd, = subd.get_basic_sets()

    return subd


def _hackily_ensure_multi_assignment_return_values_are_scoped_private(kernel):
    """
    Multi assignment function calls are currently lowered into OpenCL so that
    the function call::

       a, b = segmented_sum(x, y, z, w)

    becomes::

       a = segmented_sum_mangled(x, y, z, w, &b).

    For OpenCL, the scope of "b" is significant, and the preamble generation
    currently assumes the scope is always private. This function forces that to
    be the case by introducing temporary assignments into the kernel.
    """

    insn_id_gen = kernel.get_instruction_id_generator()
    var_name_gen = kernel.get_var_name_generator()

    new_or_updated_instructions = {}
    new_temporaries = {}

    dep_map = dict(
            (insn.id, insn.depends_on) for insn in kernel.instructions)

    inverse_dep_map = dict((insn.id, set()) for insn in kernel.instructions)

    import six
    for insn_id, deps in six.iteritems(dep_map):
        for dep in deps:
            inverse_dep_map[dep].add(insn_id)

    del dep_map

    # {{{ utils

    def _add_to_no_sync_with(insn_id, new_no_sync_with_params):
        insn = kernel.id_to_insn.get(insn_id)
        insn = new_or_updated_instructions.get(insn_id, insn)
        new_or_updated_instructions[insn_id] = (
                insn.copy(
                    no_sync_with=(
                        insn.no_sync_with | frozenset(new_no_sync_with_params))))

    def _add_to_depends_on(insn_id, new_depends_on_params):
        insn = kernel.id_to_insn.get(insn_id)
        insn = new_or_updated_instructions.get(insn_id, insn)
        new_or_updated_instructions[insn_id] = (
                insn.copy(
                    depends_on=insn.depends_on | frozenset(new_depends_on_params)))

    # }}}

    from loopy.kernel.instruction import CallInstruction, is_array_call
    for insn in kernel.instructions:
        if not isinstance(insn, CallInstruction):
            continue

        if len(insn.assignees) <= 1:
            continue

        if is_array_call(insn.assignees, insn.expression):
            continue

        assignees = insn.assignees
        assignee_var_names = insn.assignee_var_names()

        new_assignees = [assignees[0]]
        newly_added_assignments_ids = set()
        needs_replacement = False

        last_added_insn_id = insn.id

        from loopy.kernel.data import AddressSpace, TemporaryVariable

        FIRST_POINTER_ASSIGNEE_IDX = 1  # noqa

        for assignee_nr, assignee_var_name, assignee in zip(
                range(FIRST_POINTER_ASSIGNEE_IDX, len(assignees)),
                assignee_var_names[FIRST_POINTER_ASSIGNEE_IDX:],
                assignees[FIRST_POINTER_ASSIGNEE_IDX:]):

            if (
                    assignee_var_name in kernel.temporary_variables
                    and
                    (kernel.temporary_variables[assignee_var_name].scope
                         == AddressSpace.PRIVATE)):
                new_assignees.append(assignee)
                continue

            needs_replacement = True

            # {{{ generate a new assignent instruction

            new_assignee_name = var_name_gen(
                    "{insn_id}_retval_{assignee_nr}"
                    .format(insn_id=insn.id, assignee_nr=assignee_nr))

            new_assignment_id = insn_id_gen(
                    "{insn_id}_assign_retval_{assignee_nr}"
                    .format(insn_id=insn.id, assignee_nr=assignee_nr))

            newly_added_assignments_ids.add(new_assignment_id)

            new_temporaries[new_assignee_name] = (
                    TemporaryVariable(
                        name=new_assignee_name,
                        dtype=None,
                        scope=AddressSpace.PRIVATE))

            from pymbolic import var
            new_assignee = var(new_assignee_name)
            new_assignees.append(new_assignee)

            new_or_updated_instructions[new_assignment_id] = (
                    make_assignment(
                        assignees=(assignee,),
                        expression=new_assignee,
                        id=new_assignment_id,
                        depends_on=frozenset([last_added_insn_id]),
                        depends_on_is_final=True,
                        no_sync_with=(
                            insn.no_sync_with | frozenset([(insn.id, "any")])),
                        predicates=insn.predicates,
                        within_inames=insn.within_inames))

            last_added_insn_id = new_assignment_id

            # }}}

        if not needs_replacement:
            continue

        # {{{ update originating instruction

        orig_insn = new_or_updated_instructions.get(insn.id, insn)

        new_or_updated_instructions[insn.id] = (
                orig_insn.copy(assignees=tuple(new_assignees)))

        _add_to_no_sync_with(insn.id,
                [(id, "any") for id in newly_added_assignments_ids])

        # }}}

        # {{{ squash spurious memory dependencies amongst new assignments

        for new_insn_id in newly_added_assignments_ids:
            _add_to_no_sync_with(new_insn_id,
                    [(id, "any")
                     for id in newly_added_assignments_ids
                     if id != new_insn_id])

        # }}}

        # {{{ update instructions that depend on the originating instruction

        for inverse_dep in inverse_dep_map[insn.id]:
            _add_to_depends_on(inverse_dep, newly_added_assignments_ids)

            for insn_id, scope in (
                    new_or_updated_instructions[inverse_dep].no_sync_with):
                if insn_id == insn.id:
                    _add_to_no_sync_with(
                            inverse_dep,
                            [(id, scope) for id in newly_added_assignments_ids])

        # }}}

    new_temporary_variables = kernel.temporary_variables.copy()
    new_temporary_variables.update(new_temporaries)

    new_instructions = (
            list(new_or_updated_instructions.values())
            + list(insn
                for insn in kernel.instructions
                if insn.id not in new_or_updated_instructions))

    return kernel.copy(temporary_variables=new_temporary_variables,
                       instructions=new_instructions)


def _insert_subdomain_into_domain_tree(kernel, domains, subdomain):
    # Intersect with inames, because we could have captured some kernel params
    # in here too...
    dependent_inames = (
            frozenset(subdomain.get_var_names(isl.dim_type.param))
            & kernel.all_inames())
    idx, = kernel.get_leaf_domain_indices(dependent_inames)
    domains.insert(idx + 1, subdomain)

# }}}


def realize_reduction(kernel, insn_id_filter=None, unknown_types_ok=True,
                      automagic_scans_ok=False, force_scan=False,
                      force_outer_iname_for_scan=None):
    """Rewrites reductions into their imperative form. With *insn_id_filter*
    specified, operate only on the instruction with an instruction id matching
    *insn_id_filter*.

    If *insn_id_filter* is given, only the outermost level of reductions will be
    expanded, inner reductions will be left alone (because they end up in a new
    instruction with a different ID, which doesn't match the filter).

    If *insn_id_filter* is not given, all reductions in all instructions will
    be realized.

    If *automagic_scans_ok*, this function will attempt to rewrite triangular
    reductions as scans automatically.

    If *force_scan* is *True*, this function will attempt to rewrite *all*
    candidate reductions as scans and raise an error if this is not possible
    (this is most useful combined with *insn_id_filter*).

    If *force_outer_iname_for_scan* is not *None*, this function will attempt
    to realize candidate reductions as scans using the specified iname as the
    outer (sweep) iname.
    """

    logger.debug("%s: realize reduction" % kernel.name)

    new_insns = []
    new_iname_tags = {}

    insn_id_gen = kernel.get_instruction_id_generator()

    var_name_gen = kernel.get_var_name_generator()
    new_temporary_variables = kernel.temporary_variables.copy()
    inames_added_for_scan = set()
    inames_to_remove = set()

    # {{{ helpers

    def _strip_if_scalar(reference, val):
        if len(reference) == 1:
            return val[0]
        else:
            return val

    def preprocess_scan_arguments(
                insn, expr, nresults, scan_iname, track_iname,
                newly_generated_insn_id_set):
        """Does iname substitution within scan arguments and returns a set of values
        suitable to be passed to the binary op. Returns a tuple."""

        if nresults > 1:
            inner_expr = expr

            # In the case of a multi-argument scan, we need a name for each of
            # the arguments in order to pass them to the binary op - so we expand
            # items that are not "plain" tuples here.
            if not isinstance(inner_expr, tuple):
                get_args_insn_id = insn_id_gen(
                        "%s_%s_get" % (insn.id, "_".join(expr.inames)))

                inner_expr = expand_inner_reduction(
                        id=get_args_insn_id,
                        expr=inner_expr,
                        nresults=nresults,
                        depends_on=insn.depends_on,
                        within_inames=insn.within_inames | expr.inames,
                        within_inames_is_final=insn.within_inames_is_final,
                        predicates=insn.predicates,
                        )

                newly_generated_insn_id_set.add(get_args_insn_id)

            updated_inner_exprs = tuple(
                    replace_var_within_expr(sub_expr, scan_iname, track_iname)
                    for sub_expr in inner_expr)
        else:
            updated_inner_exprs = (
                    replace_var_within_expr(expr, scan_iname, track_iname),)

        return updated_inner_exprs

    def expand_inner_reduction(id, expr, nresults, depends_on, within_inames,
            within_inames_is_final, predicates):
        # FIXME: use make_temporaries
        from pymbolic.primitives import Call
        from loopy.symbolic import Reduction
        assert isinstance(expr, (Call, Reduction))

        temp_var_names = [
                var_name_gen(id + "_arg" + str(i))
                for i in range(nresults)]

        for name in temp_var_names:
            from loopy.kernel.data import TemporaryVariable, AddressSpace
            new_temporary_variables[name] = TemporaryVariable(
                    name=name,
                    shape=(),
                    dtype=None,
                    scope=AddressSpace.PRIVATE)

        from pymbolic import var
        temp_vars = tuple(var(n) for n in temp_var_names)

        call_insn = make_assignment(
                id=id,
                assignees=temp_vars,
                expression=expr,
                depends_on=depends_on,
                within_inames=within_inames,
                within_inames_is_final=within_inames_is_final,
                predicates=predicates)

        generated_insns.append(call_insn)

        return temp_vars

    # }}}

    # {{{ sequential

    def map_reduction_seq(expr, rec, nresults, arg_dtypes,
            reduction_dtypes):
        outer_insn_inames = temp_kernel.insn_inames(insn)

        from loopy.kernel.data import AddressSpace
        acc_var_names = make_temporaries(
                name_based_on="acc_"+"_".join(expr.inames),
                nvars=nresults,
                shape=(),
                dtypes=reduction_dtypes,
                scope=AddressSpace.PRIVATE)

        init_insn_depends_on = frozenset()

        global_barrier = lp.find_most_recent_global_barrier(temp_kernel, insn.id)

        if global_barrier is not None:
            init_insn_depends_on |= frozenset([global_barrier])

        from pymbolic import var
        acc_vars = tuple(var(n) for n in acc_var_names)

        init_id = insn_id_gen(
                "%s_%s_init" % (insn.id, "_".join(expr.inames)))

        init_insn = make_assignment(
                id=init_id,
                assignees=acc_vars,
                within_inames=outer_insn_inames - frozenset(expr.inames),
                within_inames_is_final=insn.within_inames_is_final,
                depends_on=init_insn_depends_on,
                expression=expr.operation.neutral_element(*arg_dtypes),
                predicates=insn.predicates,)

        generated_insns.append(init_insn)

        update_id = insn_id_gen(
                based_on="%s_%s_update" % (insn.id, "_".join(expr.inames)))

        update_insn_iname_deps = temp_kernel.insn_inames(insn) | set(expr.inames)
        if insn.within_inames_is_final:
            update_insn_iname_deps = insn.within_inames | set(expr.inames)

        reduction_insn_depends_on = set([init_id])

        # In the case of a multi-argument reduction, we need a name for each of
        # the arguments in order to pass them to the binary op - so we expand
        # items that are not "plain" tuples here.
        if nresults > 1 and not isinstance(expr.expr, tuple):
            get_args_insn_id = insn_id_gen(
                    "%s_%s_get" % (insn.id, "_".join(expr.inames)))

            reduction_expr = expand_inner_reduction(
                    id=get_args_insn_id,
                    expr=expr.expr,
                    nresults=nresults,
                    depends_on=insn.depends_on,
                    within_inames=update_insn_iname_deps,
                    within_inames_is_final=insn.within_inames_is_final,
                    predicates=insn.predicates,
                    )

            reduction_insn_depends_on.add(get_args_insn_id)
        else:
            reduction_expr = expr.expr

        reduction_insn = make_assignment(
                id=update_id,
                assignees=acc_vars,
                expression=expr.operation(
                    arg_dtypes,
                    _strip_if_scalar(acc_vars, acc_vars),
                    reduction_expr),
                depends_on=frozenset(reduction_insn_depends_on) | insn.depends_on,
                within_inames=update_insn_iname_deps,
                within_inames_is_final=insn.within_inames_is_final,
                predicates=insn.predicates,)

        generated_insns.append(reduction_insn)

        new_insn_add_depends_on.add(reduction_insn.id)

        if nresults == 1:
            assert len(acc_vars) == 1
            return acc_vars[0]
        else:
            return acc_vars

    # }}}

    # {{{ local-parallel

    def _get_int_iname_size(iname):
        from loopy.isl_helpers import static_max_of_pw_aff
        from loopy.symbolic import pw_aff_to_expr
        size = pw_aff_to_expr(
                static_max_of_pw_aff(
                    kernel.get_iname_bounds(iname).size,
                    constants_only=True))
        assert isinstance(size, six.integer_types)
        return size

    def _make_slab_set(iname, size):
        v = isl.make_zero_and_vars([iname])
        bs, = (
                v[0].le_set(v[iname])
                &
                v[iname].lt_set(v[0] + size)).get_basic_sets()
        return bs

    def _make_slab_set_from_range(iname, lbound, ubound):
        v = isl.make_zero_and_vars([iname])
        bs, = (
                v[iname].ge_set(v[0] + lbound)
                &
                v[iname].lt_set(v[0] + ubound)).get_basic_sets()
        return bs

    def map_reduction_local(expr, rec, nresults, arg_dtypes,
            reduction_dtypes):
        red_iname, = expr.inames

        size = _get_int_iname_size(red_iname)

        outer_insn_inames = temp_kernel.insn_inames(insn)

        from loopy.kernel.data import LocalIndexTagBase
        outer_local_inames = tuple(oiname for oiname in outer_insn_inames
                if kernel.iname_tags_of_type(oiname, LocalIndexTagBase))

        from pymbolic import var
        outer_local_iname_vars = tuple(
                var(oiname) for oiname in outer_local_inames)

        outer_local_iname_sizes = tuple(
                _get_int_iname_size(oiname)
                for oiname in outer_local_inames)

        from loopy.kernel.data import AddressSpace

        neutral_var_names = make_temporaries(
                name_based_on="neutral_"+red_iname,
                nvars=nresults,
                shape=(),
                dtypes=reduction_dtypes,
                scope=AddressSpace.PRIVATE)

        acc_var_names = make_temporaries(
                name_based_on="acc_"+red_iname,
                nvars=nresults,
                shape=outer_local_iname_sizes + (size,),
                dtypes=reduction_dtypes,
                scope=AddressSpace.LOCAL)

        acc_vars = tuple(var(n) for n in acc_var_names)

        # {{{ add separate iname to carry out the reduction

        # Doing this sheds any odd conditionals that may be active
        # on our red_iname.

        base_exec_iname = var_name_gen("red_"+red_iname)
        domains.append(_make_slab_set(base_exec_iname, size))
        new_iname_tags[base_exec_iname] = kernel.iname_tags(red_iname)

        # }}}

        base_iname_deps = outer_insn_inames - frozenset(expr.inames)

        neutral = expr.operation.neutral_element(*arg_dtypes)
        init_id = insn_id_gen("%s_%s_init" % (insn.id, red_iname))
        init_insn = make_assignment(
                id=init_id,
                assignees=tuple(
                    acc_var[outer_local_iname_vars + (var(base_exec_iname),)]
                    for acc_var in acc_vars),
                expression=neutral,
                within_inames=base_iname_deps | frozenset([base_exec_iname]),
                within_inames_is_final=insn.within_inames_is_final,
                depends_on=frozenset(),
                predicates=insn.predicates,
                )
        generated_insns.append(init_insn)

        init_neutral_id = insn_id_gen("%s_%s_init_neutral" % (insn.id, red_iname))
        init_neutral_insn = make_assignment(
                id=init_neutral_id,
                assignees=tuple(var(nvn) for nvn in neutral_var_names),
                expression=neutral,
                within_inames=base_iname_deps | frozenset([base_exec_iname]),
                within_inames_is_final=insn.within_inames_is_final,
                depends_on=frozenset(),
                predicates=insn.predicates,
                )
        generated_insns.append(init_neutral_insn)

        transfer_depends_on = set([init_neutral_id, init_id])

        # In the case of a multi-argument reduction, we need a name for each of
        # the arguments in order to pass them to the binary op - so we expand
        # items that are not "plain" tuples here.
        if nresults > 1 and not isinstance(expr.expr, tuple):
            get_args_insn_id = insn_id_gen(
                    "%s_%s_get" % (insn.id, red_iname))

            reduction_expr = expand_inner_reduction(
                    id=get_args_insn_id,
                    expr=expr.expr,
                    nresults=nresults,
                    depends_on=insn.depends_on,
                    within_inames=(
                        (outer_insn_inames - frozenset(expr.inames))
                        | frozenset([red_iname])),
                    within_inames_is_final=insn.within_inames_is_final,
                    predicates=insn.predicates,
                    )

            transfer_depends_on.add(get_args_insn_id)
        else:
            reduction_expr = expr.expr

        transfer_id = insn_id_gen("%s_%s_transfer" % (insn.id, red_iname))
        transfer_insn = make_assignment(
                id=transfer_id,
                assignees=tuple(
                    acc_var[outer_local_iname_vars + (var(red_iname),)]
                    for acc_var in acc_vars),
                expression=expr.operation(
                    arg_dtypes,
                    _strip_if_scalar(
                        neutral_var_names,
                        tuple(var(nvn) for nvn in neutral_var_names)),
                    reduction_expr),
                within_inames=(
                    (outer_insn_inames - frozenset(expr.inames))
                    | frozenset([red_iname])),
                within_inames_is_final=insn.within_inames_is_final,
                depends_on=frozenset([init_id, init_neutral_id]) | insn.depends_on,
                no_sync_with=frozenset([(init_id, "any")]),
                predicates=insn.predicates,
                )
        generated_insns.append(transfer_insn)

        cur_size = 1
        while cur_size < size:
            cur_size *= 2

        prev_id = transfer_id
        bound = size

        istage = 0
        while cur_size > 1:

            new_size = cur_size // 2
            assert new_size * 2 == cur_size

            stage_exec_iname = var_name_gen("red_%s_s%d" % (red_iname, istage))
            domains.append(_make_slab_set(stage_exec_iname, bound-new_size))
            new_iname_tags[stage_exec_iname] = kernel.iname_tags(red_iname)

            stage_id = insn_id_gen("red_%s_stage_%d" % (red_iname, istage))
            stage_insn = make_assignment(
                    id=stage_id,
                    assignees=tuple(
                        acc_var[outer_local_iname_vars + (var(stage_exec_iname),)]
                        for acc_var in acc_vars),
                    expression=expr.operation(
                        arg_dtypes,
                        _strip_if_scalar(acc_vars, tuple(
                            acc_var[
                                outer_local_iname_vars + (var(stage_exec_iname),)]
                            for acc_var in acc_vars)),
                        _strip_if_scalar(acc_vars, tuple(
                            acc_var[
                                outer_local_iname_vars + (
                                    var(stage_exec_iname) + new_size,)]
                            for acc_var in acc_vars))),
                    within_inames=(
                        base_iname_deps | frozenset([stage_exec_iname])),
                    within_inames_is_final=insn.within_inames_is_final,
                    depends_on=frozenset([prev_id]),
                    predicates=insn.predicates,
                    )

            generated_insns.append(stage_insn)
            prev_id = stage_id

            cur_size = new_size
            bound = cur_size
            istage += 1

        new_insn_add_depends_on.add(prev_id)
        new_insn_add_no_sync_with.add((prev_id, "any"))
        new_insn_add_within_inames.add(base_exec_iname or stage_exec_iname)

        if nresults == 1:
            assert len(acc_vars) == 1
            return acc_vars[0][outer_local_iname_vars + (0,)]
        else:
            return [acc_var[outer_local_iname_vars + (0,)] for acc_var in acc_vars]
    # }}}

    # {{{ utils (stateful)

    from pytools import memoize

    @memoize
    def get_or_add_sweep_tracking_iname_and_domain(
            scan_iname, sweep_iname, sweep_min_value, scan_min_value, stride,
            tracking_iname):
        domain = temp_kernel.get_inames_domain(frozenset((scan_iname, sweep_iname)))

        inames_added_for_scan.add(tracking_iname)

        new_domain = _create_domain_for_sweep_tracking(domain,
                tracking_iname, sweep_iname, sweep_min_value, scan_min_value, stride)

        _insert_subdomain_into_domain_tree(temp_kernel, domains, new_domain)

        return tracking_iname

    def replace_var_within_expr(expr, from_var, to_var):
        from pymbolic.mapper.substitutor import make_subst_func

        from loopy.symbolic import (
            SubstitutionRuleMappingContext, RuleAwareSubstitutionMapper)

        rule_mapping_context = SubstitutionRuleMappingContext(
            temp_kernel.substitutions, var_name_gen)

        from pymbolic import var
        mapper = RuleAwareSubstitutionMapper(
            rule_mapping_context,
            make_subst_func({from_var: var(to_var)}),
            within=lambda *args: True)

        return mapper(expr, temp_kernel, None)

    def make_temporaries(name_based_on, nvars, shape, dtypes, scope):
        var_names = [
                var_name_gen(name_based_on.format(index=i))
                for i in range(nvars)]

        from loopy.kernel.data import TemporaryVariable

        for name, dtype in zip(var_names, dtypes):
            new_temporary_variables[name] = TemporaryVariable(
                    name=name,
                    shape=shape,
                    dtype=dtype,
                    scope=scope)

        return var_names

    # }}}

    # {{{ sequential scan

    def map_scan_seq(expr, rec, nresults, arg_dtypes,
            reduction_dtypes, sweep_iname, scan_iname, sweep_min_value,
            scan_min_value, stride):
        outer_insn_inames = temp_kernel.insn_inames(insn)
        inames_to_remove.add(scan_iname)

        track_iname = var_name_gen(
                "{sweep_iname}__seq_scan"
                .format(scan_iname=scan_iname, sweep_iname=sweep_iname))

        get_or_add_sweep_tracking_iname_and_domain(
                scan_iname, sweep_iname, sweep_min_value, scan_min_value,
                stride, track_iname)

        from loopy.kernel.data import AddressSpace
        acc_var_names = make_temporaries(
                name_based_on="acc_" + scan_iname,
                nvars=nresults,
                shape=(),
                dtypes=reduction_dtypes,
                scope=AddressSpace.PRIVATE)

        from pymbolic import var
        acc_vars = tuple(var(n) for n in acc_var_names)

        init_id = insn_id_gen(
                "%s_%s_init" % (insn.id, "_".join(expr.inames)))

        init_insn_depends_on = frozenset()

        global_barrier = lp.find_most_recent_global_barrier(temp_kernel, insn.id)

        if global_barrier is not None:
            init_insn_depends_on |= frozenset([global_barrier])

        init_insn = make_assignment(
                id=init_id,
                assignees=acc_vars,
                within_inames=outer_insn_inames - frozenset(
                    (sweep_iname,) + expr.inames),
                within_inames_is_final=insn.within_inames_is_final,
                depends_on=init_insn_depends_on,
                expression=expr.operation.neutral_element(*arg_dtypes),
                predicates=insn.predicates,
                )

        generated_insns.append(init_insn)

        update_insn_depends_on = set([init_insn.id]) | insn.depends_on

        updated_inner_exprs = (
                preprocess_scan_arguments(insn, expr.expr, nresults,
                    scan_iname, track_iname, update_insn_depends_on))

        update_id = insn_id_gen(
                based_on="%s_%s_update" % (insn.id, "_".join(expr.inames)))

        update_insn_iname_deps = temp_kernel.insn_inames(insn) | set([track_iname])
        if insn.within_inames_is_final:
            update_insn_iname_deps = insn.within_inames | set([track_iname])

        scan_insn = make_assignment(
                id=update_id,
                assignees=acc_vars,
                expression=expr.operation(
                    arg_dtypes,
                    _strip_if_scalar(acc_vars, acc_vars),
                    _strip_if_scalar(acc_vars, updated_inner_exprs)),
                depends_on=frozenset(update_insn_depends_on),
                within_inames=update_insn_iname_deps,
                no_sync_with=insn.no_sync_with,
                within_inames_is_final=insn.within_inames_is_final,
                predicates=insn.predicates,
                )

        generated_insns.append(scan_insn)

        new_insn_add_depends_on.add(scan_insn.id)

        if nresults == 1:
            assert len(acc_vars) == 1
            return acc_vars[0]
        else:
            return acc_vars

    # }}}

    # {{{ local-parallel scan

    def map_scan_local(expr, rec, nresults, arg_dtypes,
            reduction_dtypes, sweep_iname, scan_iname,
            sweep_min_value, scan_min_value, stride):

        scan_size = _get_int_iname_size(sweep_iname)

        assert scan_size > 0

        if scan_size == 1:
            return map_reduction_seq(
                    expr, rec, nresults, arg_dtypes, reduction_dtypes)

        outer_insn_inames = temp_kernel.insn_inames(insn)

        from loopy.kernel.data import LocalIndexTagBase
        outer_local_inames = tuple(oiname for oiname in outer_insn_inames
                if kernel.iname_tags_of_type(oiname, LocalIndexTagBase)
                and oiname != sweep_iname)

        from pymbolic import var
        outer_local_iname_vars = tuple(
                var(oiname) for oiname in outer_local_inames)

        outer_local_iname_sizes = tuple(
                _get_int_iname_size(oiname)
                for oiname in outer_local_inames)

        track_iname = var_name_gen(
                "{sweep_iname}__pre_scan"
                .format(scan_iname=scan_iname, sweep_iname=sweep_iname))

        get_or_add_sweep_tracking_iname_and_domain(
                scan_iname, sweep_iname, sweep_min_value, scan_min_value, stride,
                track_iname)

        # {{{ add separate iname to carry out the scan

        # Doing this sheds any odd conditionals that may be active
        # on our scan_iname.

        base_exec_iname = var_name_gen(sweep_iname + "__scan")
        domains.append(_make_slab_set(base_exec_iname, scan_size))
        new_iname_tags[base_exec_iname] = kernel.iname_tags(sweep_iname)

        # }}}

        from loopy.kernel.data import AddressSpace

        read_var_names = make_temporaries(
                name_based_on="read_"+scan_iname+"_arg_{index}",
                nvars=nresults,
                shape=(),
                dtypes=reduction_dtypes,
                scope=AddressSpace.PRIVATE)

        acc_var_names = make_temporaries(
                name_based_on="acc_"+scan_iname,
                nvars=nresults,
                shape=outer_local_iname_sizes + (scan_size,),
                dtypes=reduction_dtypes,
                scope=AddressSpace.LOCAL)

        acc_vars = tuple(var(n) for n in acc_var_names)
        read_vars = tuple(var(n) for n in read_var_names)

        base_iname_deps = (outer_insn_inames
                - frozenset(expr.inames) - frozenset([sweep_iname]))

        neutral = expr.operation.neutral_element(*arg_dtypes)

        init_insn_depends_on = insn.depends_on

        global_barrier = lp.find_most_recent_global_barrier(temp_kernel, insn.id)

        if global_barrier is not None:
            init_insn_depends_on |= frozenset([global_barrier])

        init_id = insn_id_gen("%s_%s_init" % (insn.id, scan_iname))
        init_insn = make_assignment(
                id=init_id,
                assignees=tuple(
                    acc_var[outer_local_iname_vars + (var(base_exec_iname),)]
                    for acc_var in acc_vars),
                expression=neutral,
                within_inames=base_iname_deps | frozenset([base_exec_iname]),
                within_inames_is_final=insn.within_inames_is_final,
                depends_on=init_insn_depends_on,
                predicates=insn.predicates,
                )
        generated_insns.append(init_insn)

        transfer_insn_depends_on = set([init_insn.id]) | insn.depends_on

        updated_inner_exprs = (
                preprocess_scan_arguments(insn, expr.expr, nresults,
                    scan_iname, track_iname, transfer_insn_depends_on))

        from loopy.symbolic import Reduction

        from loopy.symbolic import pw_aff_to_expr
        sweep_min_value_expr = pw_aff_to_expr(sweep_min_value)

        transfer_id = insn_id_gen("%s_%s_transfer" % (insn.id, scan_iname))
        transfer_insn = make_assignment(
                id=transfer_id,
                assignees=tuple(
                    acc_var[outer_local_iname_vars
                            + (var(sweep_iname) - sweep_min_value_expr,)]
                    for acc_var in acc_vars),
                expression=Reduction(
                    operation=expr.operation,
                    inames=(track_iname,),
                    expr=_strip_if_scalar(acc_vars, updated_inner_exprs),
                    allow_simultaneous=False,
                    ),
                within_inames=outer_insn_inames - frozenset(expr.inames),
                within_inames_is_final=insn.within_inames_is_final,
                depends_on=frozenset(transfer_insn_depends_on),
                no_sync_with=frozenset([(init_id, "any")]) | insn.no_sync_with,
                predicates=insn.predicates,
                )

        generated_insns.append(transfer_insn)

        prev_id = transfer_id

        istage = 0
        cur_size = 1

        while cur_size < scan_size:
            stage_exec_iname = var_name_gen("%s__scan_s%d" % (sweep_iname, istage))
            domains.append(
                    _make_slab_set_from_range(stage_exec_iname, cur_size, scan_size))
            new_iname_tags[stage_exec_iname] = kernel.iname_tags(sweep_iname)

            for read_var, acc_var in zip(read_vars, acc_vars):
                read_stage_id = insn_id_gen(
                        "scan_%s_read_stage_%d" % (scan_iname, istage))

                read_stage_insn = make_assignment(
                        id=read_stage_id,
                        assignees=(read_var,),
                        expression=(
                                acc_var[
                                    outer_local_iname_vars
                                    + (var(stage_exec_iname) - cur_size,)]),
                        within_inames=(
                            base_iname_deps | frozenset([stage_exec_iname])),
                        within_inames_is_final=insn.within_inames_is_final,
                        depends_on=frozenset([prev_id]),
                        predicates=insn.predicates,
                        )

                if cur_size == 1:
                    # Performance hack: don't add a barrier here with transfer_insn.
                    # NOTE: This won't work if the way that local inames
                    # are lowered changes.
                    read_stage_insn = read_stage_insn.copy(
                            no_sync_with=(
                                read_stage_insn.no_sync_with
                                | frozenset([(transfer_id, "any")])))

                generated_insns.append(read_stage_insn)
                prev_id = read_stage_id

            write_stage_id = insn_id_gen(
                    "scan_%s_write_stage_%d" % (scan_iname, istage))
            write_stage_insn = make_assignment(
                    id=write_stage_id,
                    assignees=tuple(
                        acc_var[outer_local_iname_vars + (var(stage_exec_iname),)]
                        for acc_var in acc_vars),
                    expression=expr.operation(
                        arg_dtypes,
                        _strip_if_scalar(acc_vars, read_vars),
                        _strip_if_scalar(acc_vars, tuple(
                            acc_var[
                                outer_local_iname_vars + (var(stage_exec_iname),)]
                            for acc_var in acc_vars))
                        ),
                    within_inames=(
                        base_iname_deps | frozenset([stage_exec_iname])),
                    within_inames_is_final=insn.within_inames_is_final,
                    depends_on=frozenset([prev_id]),
                    predicates=insn.predicates,
                    )

            generated_insns.append(write_stage_insn)
            prev_id = write_stage_id

            cur_size *= 2
            istage += 1

        new_insn_add_depends_on.add(prev_id)
        new_insn_add_within_inames.add(sweep_iname)

        output_idx = var(sweep_iname) - sweep_min_value_expr

        if nresults == 1:
            assert len(acc_vars) == 1
            return acc_vars[0][outer_local_iname_vars + (output_idx,)]
        else:
            return [acc_var[outer_local_iname_vars + (output_idx,)]
                    for acc_var in acc_vars]

    # }}}

    # {{{ seq/par dispatch

    def map_reduction(expr, rec, nresults=1):
        # Only expand one level of reduction at a time, going from outermost to
        # innermost. Otherwise we get the (iname + insn) dependencies wrong.

        from loopy.type_inference import (
                infer_arg_and_reduction_dtypes_for_reduction_expression)
        arg_dtypes, reduction_dtypes = (
                infer_arg_and_reduction_dtypes_for_reduction_expression(
                        temp_kernel, expr, unknown_types_ok))

        outer_insn_inames = temp_kernel.insn_inames(insn)
        bad_inames = frozenset(expr.inames) & outer_insn_inames
        if bad_inames:
            raise LoopyError("reduction used within loop(s) that it was "
                    "supposed to reduce over: " + ", ".join(bad_inames))

        iname_classes = _classify_reduction_inames(temp_kernel, expr.inames)

        n_sequential = len(iname_classes.sequential)
        n_local_par = len(iname_classes.local_parallel)
        n_nonlocal_par = len(iname_classes.nonlocal_parallel)

        really_force_scan = force_scan and (
                len(expr.inames) != 1 or expr.inames[0] not in inames_added_for_scan)

        def _error_if_force_scan_on(cls, msg):
            if really_force_scan:
                raise cls(msg)

        may_be_implemented_as_scan = False
        if force_scan or automagic_scans_ok:
            from loopy.diagnostic import ReductionIsNotTriangularError

            try:
                # Try to determine scan candidate information (sweep iname, scan
                # iname, etc).
                scan_param = _try_infer_scan_candidate_from_expr(
                        temp_kernel, expr, outer_insn_inames,
                        sweep_iname=force_outer_iname_for_scan)

            except ValueError as v:
                error = str(v)

            else:
                # Ensures the reduction is triangular (somewhat expensive).
                may_be_implemented_as_scan, error = (
                        _check_reduction_is_triangular(
                            temp_kernel, expr, scan_param))

            if not may_be_implemented_as_scan:
                _error_if_force_scan_on(ReductionIsNotTriangularError, error)

        # {{{ sanity checks

        if n_local_par and n_sequential:
            raise LoopyError("Reduction over '%s' contains both parallel and "
                    "sequential inames. It must be split "
                    "(using split_reduction_{in,out}ward) "
                    "before code generation."
                    % ", ".join(expr.inames))

        if n_local_par > 1:
            raise LoopyError("Reduction over '%s' contains more than"
                    "one parallel iname. It must be split "
                    "(using split_reduction_{in,out}ward) "
                    "before code generation."
                    % ", ".join(expr.inames))

        if n_nonlocal_par:
            bad_inames = iname_classes.nonlocal_parallel
            raise LoopyError("the only form of parallelism supported "
                    "by reductions is 'local'--found iname(s) '%s' "
                    "respectively tagged '%s'"
                    % (", ".join(bad_inames),
                       ", ".join(str(kernel.iname_tags(iname))
                                 for iname in bad_inames)))

        if n_local_par == 0 and n_sequential == 0:
            from loopy.diagnostic import warn_with_kernel
            warn_with_kernel(kernel, "empty_reduction",
                    "Empty reduction found (no inames to reduce over). "
                    "Eliminating.")

            # We're not supposed to reduce/sum at all. (Note how this is distinct
            # from an empty reduction--there is an element here, just no inames
            # to reduce over. It's rather similar to an array with () shape in
            # numpy.)

            return expr.expr

        # }}}

        if may_be_implemented_as_scan:
            assert force_scan or automagic_scans_ok

            # We require the "scan" iname to be tagged sequential.
            if n_sequential:
                sweep_iname = scan_param.sweep_iname
                sweep_class = _classify_reduction_inames(kernel, (sweep_iname,))

                sequential = sweep_iname in sweep_class.sequential
                parallel = sweep_iname in sweep_class.local_parallel
                bad_parallel = sweep_iname in sweep_class.nonlocal_parallel

                if sweep_iname not in outer_insn_inames:
                    _error_if_force_scan_on(LoopyError,
                            "Sweep iname '%s' was detected, but is not an iname "
                            "for the instruction." % sweep_iname)
                elif bad_parallel:
                    _error_if_force_scan_on(LoopyError,
                            "Sweep iname '%s' has an unsupported parallel tag '%s' "
                            "- the only parallelism allowed is 'local'." %
                            (sweep_iname,
                             ", ".join(tag.key
                            for tag in temp_kernel.iname_tags(sweep_iname))))
                elif parallel:
                    return map_scan_local(
                            expr, rec, nresults, arg_dtypes, reduction_dtypes,
                            sweep_iname, scan_param.scan_iname,
                            scan_param.sweep_lower_bound,
                            scan_param.scan_lower_bound,
                            scan_param.stride)
                elif sequential:
                    return map_scan_seq(
                            expr, rec, nresults, arg_dtypes, reduction_dtypes,
                            sweep_iname, scan_param.scan_iname,
                            scan_param.sweep_lower_bound,
                            scan_param.scan_lower_bound,
                            scan_param.stride)

                # fallthrough to reduction implementation

            else:
                assert n_local_par > 0
                scan_iname, = expr.inames
                _error_if_force_scan_on(LoopyError,
                        "Scan iname '%s' is parallel tagged: this is not allowed "
                        "(only the sweep iname should be tagged if parallelism "
                        "is desired)." % scan_iname)

                # fallthrough to reduction implementation

        if n_sequential:
            assert n_local_par == 0
            return map_reduction_seq(
                    expr, rec, nresults, arg_dtypes, reduction_dtypes)
        else:
            assert n_local_par > 0
            return map_reduction_local(
                    expr, rec, nresults, arg_dtypes, reduction_dtypes)

    # }}}

    from loopy.symbolic import ReductionCallbackMapper
    cb_mapper = ReductionCallbackMapper(map_reduction)

    insn_queue = kernel.instructions[:]
    insn_id_replacements = {}
    domains = kernel.domains[:]

    temp_kernel = kernel

    import loopy as lp
    while insn_queue:
        new_insn_add_depends_on = set()
        new_insn_add_no_sync_with = set()
        new_insn_add_within_inames = set()

        generated_insns = []

        insn = insn_queue.pop(0)

        if insn_id_filter is not None and insn.id != insn_id_filter \
                or not isinstance(insn, lp.MultiAssignmentBase):
            new_insns.append(insn)
            continue

        nresults = len(insn.assignees)

        # Run reduction expansion.
        from loopy.symbolic import Reduction
        if isinstance(insn.expression, Reduction) and nresults > 1:
            new_expressions = cb_mapper(insn.expression, nresults=nresults)
        else:
            new_expressions = (cb_mapper(insn.expression),)

        if generated_insns:
            # An expansion happened, so insert the generated stuff plus
            # ourselves back into the queue.

            result_assignment_dep_on = \
                    insn.depends_on | frozenset(new_insn_add_depends_on)
            kwargs = insn.get_copy_kwargs(
                    no_sync_with=insn.no_sync_with
                    | frozenset(new_insn_add_no_sync_with),
                    within_inames=(
                        temp_kernel.insn_inames(insn)
                        | new_insn_add_within_inames))

            kwargs.pop("id")
            kwargs.pop("depends_on")
            kwargs.pop("expression")
            kwargs.pop("assignee", None)
            kwargs.pop("assignees", None)
            kwargs.pop("temp_var_type", None)
            kwargs.pop("temp_var_types", None)

            if isinstance(insn.expression, Reduction) and nresults > 1:
                result_assignment_ids = [
                        insn_id_gen(insn.id) for i in range(nresults)]
                replacement_insns = [
                        lp.Assignment(
                            id=result_assignment_ids[i],
                            depends_on=(
                                result_assignment_dep_on
                                | (frozenset([result_assignment_ids[i-1]])
                                    if i else frozenset())),
                            assignee=assignee,
                            expression=new_expr,
                            **kwargs)
                        for i, (assignee, new_expr) in enumerate(zip(
                            insn.assignees, new_expressions))]

            else:
                new_expr, = new_expressions
                replacement_insns = [
                        make_assignment(
                            id=insn_id_gen(insn.id),
                            depends_on=result_assignment_dep_on,
                            assignees=insn.assignees,
                            expression=new_expr,
                            **kwargs)
                        ]

            insn_id_replacements[insn.id] = [
                    rinsn.id for rinsn in replacement_insns]

            insn_queue = generated_insns + replacement_insns + insn_queue

            # The reduction expander needs an up-to-date kernel
            # object to find dependencies. Keep temp_kernel up-to-date.

            temp_kernel = kernel.copy(
                    instructions=new_insns + insn_queue,
                    temporary_variables=new_temporary_variables,
                    domains=domains)
            temp_kernel = lp.replace_instruction_ids(
                    temp_kernel, insn_id_replacements)

        else:
            # nothing happened, we're done with insn
            assert not new_insn_add_depends_on

            new_insns.append(insn)

    kernel = kernel.copy(
            instructions=new_insns,
            temporary_variables=new_temporary_variables,
            domains=domains)

    kernel = lp.replace_instruction_ids(kernel, insn_id_replacements)

    kernel = lp.tag_inames(kernel, new_iname_tags)

    # TODO: remove unused inames...

    kernel = (
            _hackily_ensure_multi_assignment_return_values_are_scoped_private(
                kernel))

    return kernel

# }}}


# {{{ realize_ilp

def realize_ilp(kernel):
    logger.debug("%s: add axes to temporaries for ilp" % kernel.name)

    from loopy.kernel.data import (IlpBaseTag, VectorizeTag,
                                   filter_iname_tags_by_type)

    privatizing_inames = frozenset(
        iname for iname, tags in six.iteritems(kernel.iname_to_tags)
        if filter_iname_tags_by_type(tags, (IlpBaseTag, VectorizeTag))
    )

    from loopy.transform.privatize import privatize_temporaries_with_inames
    return privatize_temporaries_with_inames(kernel, privatizing_inames)

# }}}


# {{{ find idempotence ("boostability") of instructions

def find_idempotence(kernel):
    logger.debug("%s: idempotence" % kernel.name)

    writer_map = kernel.writer_map()

    arg_names = set(arg.name for arg in kernel.args)

    var_names = arg_names | set(six.iterkeys(kernel.temporary_variables))

    reads_map = dict(
            (insn.id, insn.read_dependency_names() & var_names)
            for insn in kernel.instructions)

    from collections import defaultdict
    dep_graph = defaultdict(set)

    for insn in kernel.instructions:
        dep_graph[insn.id] = set(writer_id
                for var in reads_map[insn.id]
                for writer_id in writer_map.get(var, set()))

    # Find SCCs of dep_graph. These are used for checking if the instruction is
    # in a dependency cycle.
    from loopy.tools import compute_sccs

    sccs = dict((item, scc)
            for scc in compute_sccs(dep_graph)
            for item in scc)

    non_idempotently_updated_vars = set()

    new_insns = []
    for insn in kernel.instructions:
        boostable = len(sccs[insn.id]) == 1 and insn.id not in dep_graph[insn.id]

        if not boostable:
            non_idempotently_updated_vars.update(
                    insn.assignee_var_names())

        new_insns.append(insn.copy(boostable=boostable))

    # {{{ remove boostability from isns that access non-idempotently updated vars

    new2_insns = []
    for insn in new_insns:
        if insn.boostable and bool(
                non_idempotently_updated_vars & insn.dependency_names()):
            new2_insns.append(insn.copy(boostable=False))
        else:
            new2_insns.append(insn)

    # }}}

    return kernel.copy(instructions=new2_insns)

# }}}


# {{{ limit boostability

def limit_boostability(kernel):
    """Finds out which other inames an instruction's inames occur with
    and then limits boostability to just those inames.
    """

    logger.debug("%s: limit boostability" % kernel.name)

    iname_occurs_with = {}
    for insn in kernel.instructions:
        insn_inames = kernel.insn_inames(insn)
        for iname in insn_inames:
            iname_occurs_with.setdefault(iname, set()).update(insn_inames)

    iname_use_counts = {}
    for insn in kernel.instructions:
        for iname in kernel.insn_inames(insn):
            iname_use_counts[iname] = iname_use_counts.get(iname, 0) + 1

    single_use_inames = set(iname for iname, uc in six.iteritems(iname_use_counts)
            if uc == 1)

    new_insns = []
    for insn in kernel.instructions:
        if insn.boostable is None:
            raise LoopyError("insn '%s' has undetermined boostability" % insn.id)
        elif insn.boostable:
            boostable_into = set()
            for iname in kernel.insn_inames(insn):
                boostable_into.update(iname_occurs_with[iname])

            boostable_into -= kernel.insn_inames(insn) | single_use_inames

            # Even if boostable_into is empty, leave boostable flag on--it is used
            # for boosting into unused hw axes.

            insn = insn.copy(boostable_into=boostable_into)
        else:
            insn = insn.copy(boostable_into=set())

        new_insns.append(insn)

    return kernel.copy(instructions=new_insns)

# }}}


# {{{ check for loads of atomic variables

def check_atomic_loads(kernel):
    """Find instances of AtomicInit or AtomicUpdate with use of other atomic
    variables to update the atomicity
    """

    logger.debug("%s: check atomic loads" % kernel.name)
    from loopy.types import AtomicType
    from loopy.kernel.array import ArrayBase
    from loopy.kernel.instruction import Assignment, AtomicLoad

    # find atomic variables
    atomicity_candidates = (
            set(v.name for v in six.itervalues(kernel.temporary_variables)
                if isinstance(v.dtype, AtomicType))
            |
            set(v.name for v in kernel.args
                if isinstance(v, ArrayBase)
                and isinstance(v.dtype, AtomicType)))

    new_insns = []
    for insn in kernel.instructions:
        if isinstance(insn, Assignment):
            # look for atomic variables
            atomic_accesses = set(a.var_name for a in insn.atomicity)
            accessed_atomic_vars = (insn.dependency_names() & atomicity_candidates)\
                - set([insn.assignee_var_names()[0]])
            if not accessed_atomic_vars <= atomic_accesses:
                #if we're missing some
                missed = accessed_atomic_vars - atomic_accesses
                for x in missed:
                    if set([x]) & atomicity_candidates:
                        insn = insn.copy(
                            atomicity=insn.atomicity + (AtomicLoad(x),))

        new_insns.append(insn)

    return kernel.copy(instructions=new_insns)

# }}}


# {{{ arg_descr_inference

class ArgDescrInferenceMapper(CombineMapper):
    """
    Returns a set of instances of :class:`tuple` (expr,
    in_kernel_callable). The mapped `in_kernel_callable` of the
    :class:`InKernelCallable` are descriptor specialized for the given
    arguments.
    """

    def __init__(self, kernel):
        self.kernel = kernel

    def combine(self, values):
        import operator
        return reduce(operator.or_, values, frozenset())

    def map_call(self, expr, **kwargs):
        from loopy.kernel.function_interface import ValueArgDescriptor
        from loopy.symbolic import SubArrayRef, ScopedFunction

        # ignoring if the call is not to a ScopedFunction
        if not isinstance(expr.function, ScopedFunction):
            return self.combine((self.rec(child) for child in expr.parameters))

        # descriptors for the args
        arg_id_to_descr = dict((i, par.get_array_arg_descriptor(self.kernel))
                if isinstance(par, SubArrayRef) else (i, ValueArgDescriptor())
                for i, par in enumerate(expr.parameters))

        assignee_id_to_descr = {}

        # assignee descriptor
        if 'assignees' in kwargs:
            # If supplied with assignees then this is a CallInstruction
            assignees = kwargs['assignees']
            assert isinstance(assignees, tuple)
            for i, par in enumerate(assignees):
                if isinstance(par, SubArrayRef):
                    assignee_id_to_descr[-i-1] = (
                            par.get_array_arg_descriptor(self.kernel))
                else:
                    assignee_id_to_descr[-i-1] = ValueArgDescriptor()

        # gathering all the descriptors
        # TODO: I dont like in place updates. Change this to somthing else.
        # Perhaps make a function?
        combined_arg_id_to_descr = arg_id_to_descr.copy()
        combined_arg_id_to_descr.update(assignee_id_to_descr)

        # specializing the function according to the parameter description
        new_scoped_function = (
                self.kernel.scoped_functions[expr.function.name].with_descrs(
                    combined_arg_id_to_descr))

        # collecting the descriptors for args, kwargs, assignees
        return (frozenset(((expr, new_scoped_function), )) |
                self.combine((self.rec(child) for child in expr.parameters)))

    def map_call_with_kwargs(self, expr, **kwargs):
        from loopy.kernel.function_interface import ValueArgDescriptor
        from loopy.symbolic import SubArrayRef

        # descriptors for the args and kwargs:
        arg_id_to_descr = dict((i, par.get_array_arg_descriptor(self.kernel))
                if isinstance(par, SubArrayRef) else ValueArgDescriptor()
                for i, par in tuple(enumerate(expr.parameters)) +
                tuple(expr.kw_parameters.items()))

        assignee_id_to_descr = {}

        if 'assignees' in kwargs:
            # If supplied with assignees then this is a CallInstruction
            assignees = kwargs['assignees']
            assert isinstance(assignees, tuple)
            for i, par in enumerate(assignees):
                if isinstance(par, SubArrayRef):
                    assignee_id_to_descr[-i-1] = (
                            par.get_array_arg_descriptor(self.kernel))
                else:
                    assignee_id_to_descr[-i-1] = ValueArgDescriptor()

        # gathering all the descriptors
        # TODO: I dont like in place updates. Change this to somthing else.
        # Perhaps make a function?
        combined_arg_id_to_descr = arg_id_to_descr.copy()
        combined_arg_id_to_descr.update(assignee_id_to_descr)

        # specializing the function according to the parameter description
        new_scoped_function = (
                self.kernel.scoped_functions[expr.function.name].with_descrs(
                    combined_arg_id_to_descr))

        # collecting the descriptors for args, kwargs, assignees
        return (
                frozenset(((expr, new_scoped_function), )) |
                self.combine((self.rec(child) for child in expr.parameters)))

    def map_constant(self, expr, **kwargs):
        return frozenset()

    map_variable = map_constant
    map_function_symbol = map_constant
    map_tagged_variable = map_constant
    map_type_cast = map_constant


def infer_arg_descr(kernel):
    """
    Returns a copy of *kernel* with the argument shapes and strides matching for
    scoped functions in the *kernel*. Refer
    :meth:`loopy.kernel.function_interface.InKernelCallable.with_descrs`.
    """

    arg_description_modifier = ArgDescrInferenceMapper(kernel)
    pymbolic_calls_to_functions = set()

    for insn in kernel.instructions:

        if isinstance(insn, CallInstruction):
            # In call instructions the assignees play an important in
            # determining the arg_id_to_dtype
            pymbolic_calls_to_functions.update(
                    arg_description_modifier(insn.expression,
                        assignees=insn.assignees))
        elif isinstance(insn, MultiAssignmentBase):
            pymbolic_calls_to_functions.update(arg_description_modifier(
                insn.expression))
        elif isinstance(insn, (_DataObliviousInstruction, CInstruction)):
            pass
        else:
            raise NotImplementedError("arg_descr_inference for %s instruction" %
                    type(insn))

    # making it the set of tuples a dict
    pymbolic_calls_to_functions = dict(pymbolic_calls_to_functions)

    # Now do the similar treatment as done for type inference.
    from loopy.kernel.function_interface import (
            register_pymbolic_calls_to_knl_callables)

    return register_pymbolic_calls_to_knl_callables(kernel,
            pymbolic_calls_to_functions)

# }}}


# {{{

class HWAxesInferenceMapper(CombineMapper):
    """
    Returns a set of instances of :class:`tuple` (expr,
    in_kernel_callable). The mapped `in_kernel_callable` of the
    :class:`InKernelCallable` are specialized for the the grid sizes of
    :attr:`kernel`.
    """

    def __init__(self, kernel):
        self.kernel = kernel
        self.local_size, self.global_size = kernel.get_grid_size_upper_bounds()

    def combine(self, values):
        import operator
        return reduce(operator.or_, values, frozenset())

    def map_call(self, expr, **kwargs):
        # ignoring if the call is not to a ScopedFunction
        from loopy.symbolic import ScopedFunction
        if not isinstance(expr.function, ScopedFunction):
            return self.combine((self.rec(child) for child in expr.parameters))

        new_scoped_function = (
                self.kernel.scoped_functions[expr.function.name].with_hw_axes_sizes(
                    self.local_size, self.global_size))

        return (frozenset(((expr, new_scoped_function), )) |
                self.combine((self.rec(child) for child in expr.parameters)))

    def map_call_with_kwargs(self, expr, **kwargs):
        from loopy.symbolic import ScopedFunction
        # ignoring if the call is not to a ScopedFunction
        if not isinstance(expr.function, ScopedFunction):
            return self.combine((self.rec(child) for child in expr.parameters))

        new_scoped_function = (
                self.kernel.scoped_functions[expr.function.name].with_hw_axes_sizes(
                    self.local_size, self.global_size))

        return (frozenset(((expr, new_scoped_function), )) |
                self.combine((self.rec(child) for child in
                    expr.parameters+tuple(expr.kw_parameters.values()))))

    def map_constant(self, expr, **kwargs):
        return frozenset()

    map_variable = map_constant
    map_function_symbol = map_constant
    map_tagged_variable = map_constant
    map_type_cast = map_constant


def infer_hw_axes_sizes(kernel):
    """
    Returns a copy of *kernel* with the hardware axes matching for
    scoped functions in the *kernel*. Refer
    :meth:`loopy.kernel.function_interface.InKernelCallable.with_hw_axes_sizes`.
    """
    hw_axes_modifier = HWAxesInferenceMapper(kernel)
    pymbolic_calls_to_functions = set()

    for insn in kernel.instructions:
        if isinstance(insn, MultiAssignmentBase):
            pymbolic_calls_to_functions.update(hw_axes_modifier(
                insn.expression))
        elif isinstance(insn, (_DataObliviousInstruction, CInstruction)):
            pass
        else:
            raise NotImplementedError("unknown type of instruction %s." %
                    type(insn))

    # making it the set of tuples a dict
    pymbolic_calls_to_functions = dict(pymbolic_calls_to_functions)

    # Now do the similar treatment as done for type inference.
    from loopy.kernel.function_interface import (
            register_pymbolic_calls_to_knl_callables)

    return register_pymbolic_calls_to_knl_callables(kernel,
            pymbolic_calls_to_functions)

# }}}


# {{{ catching functions that are not ready for codegen

class FunctionsNotReadyForCodegenCollector(CombineMapper):
    """
    Returns all instances of function calls in an expression which are
    not ready for code generation.
    """
    def __init__(self, kernel):
        self.kernel = kernel

    def combine(self, values):
        return all(values)

    def map_call(self, expr, *args, **kwargs):
        from loopy.library.reduction import ArgExtOp, SegmentedOp
        from pymbolic.primitives import Variable
        from loopy.symbolic import ScopedFunction

        if isinstance(expr.function, (ArgExtOp, SegmentedOp)):
            return self.combine(
                    tuple(
                        self.rec(child, *args, **kwargs) for child in
                        expr.parameters))
        elif isinstance(expr.function, Variable):
            # UnScopedFunction obtained and hence clearly not ready for
            # codegen.
            return False

        elif isinstance(expr.function, ScopedFunction):
            is_ready_for_codegen = self.kernel.scoped_functions[
                    expr.function.name].is_ready_for_codegen()
            return self.combine(
                    (is_ready_for_codegen,) +
                    tuple(
                        self.rec(child, *args, **kwargs)
                        for child in expr.parameters))
        else:
            raise LoopyError("Unexpected function type %s obtained in %s"
                    % (type(expr.function), expr))

    def map_call_with_kwargs(self, expr, *args, **kwargs):
        is_ready_for_codegen = self.kernel.scoped_functions[
                expr.function.name].is_ready_for_codegen()
        return self.combine(
                (is_ready_for_codegen,)
                + tuple(
                    self.rec(child, *args, **kwargs)
                    for child in expr.parameters)
                + tuple(
                    self.rec(child, *args, **kwargs)
                    for child in expr.kw_parameters.values())
                )

    def map_constant(self, expr):
        return True

    map_variable = map_constant
    map_function_symbol = map_constant
    map_tagged_variable = map_constant
    map_type_cast = map_constant


def make_functions_ready_for_codegen(kernel):
    """
    Specializes the functions in the kernel that are missed during type
    inference.

    .. code:: python

        knl = lp.make_kernel(
            "{[i]: 0<=i<16}",
            "a[i] = sin(b[i])",
            [lp.ArrayArg('a', dtype=np.float64),
            lp.ArrayArg('b', dtype=np.float64)])

    In the above case, none of the instructions undergo type-specialization, as
    all the arguments' types have been realized. But, this would be a problem
    during the code generation phase as ``sin`` did not undergo type
    specialization, and hence must be fixed through this function.
    """
    from loopy.type_inference import TypeInferenceMapper
    from loopy.symbolic import SubstitutionRuleExpander
    from loopy.kernel.function_interface import (
            register_pymbolic_calls_to_knl_callables)

    unready_functions_collector = FunctionsNotReadyForCodegenCollector(kernel)
    subst_expander = SubstitutionRuleExpander(kernel.substitutions)
    type_inf_mapper = TypeInferenceMapper(kernel)

    for insn in kernel.instructions:
        if isinstance(insn, MultiAssignmentBase):
            expr = subst_expander(insn.expression)
            if not unready_functions_collector(expr):
                # Infer the type of the functions that are not type specialized.
                type_inf_mapper(expr, return_tuple=isinstance(insn,
                    CallInstruction), return_dtype_set=True)

        elif isinstance(insn, (_DataObliviousInstruction, CInstruction)):
            pass

        else:
            NotImplementedError("Unknown Instruction")

    return register_pymbolic_calls_to_knl_callables(kernel,
            type_inf_mapper.specialized_functions)

# }}}


<<<<<<< HEAD
# {{{ inline callable kernel

class KernelInliner(SubstitutionMapper):
    """Mapper to replace variables (indices, temporaries, arguments) in the
    callee kernel with variables in the caller kernel.

    :arg caller: the caller kernel
    :arg arg_map: dict of argument name to variables in caller
    :arg arg_dict: dict of argument name to arguments in callee
    """

    def __init__(self, subst_func, caller, arg_map, arg_dict):
        super(KernelInliner, self).__init__(subst_func)
        self.caller = caller
        self.arg_map = arg_map
        self.arg_dict = arg_dict

    def map_subscript(self, expr):
        if expr.aggregate.name in self.arg_map:
            import numpy as np
            from pymbolic.mapper.substitutor import make_subst_func

            aggregate = self.subst_func(expr.aggregate)
            sar = self.arg_map[expr.aggregate.name]  # SubArrayRef in caller
            arg = self.arg_dict[expr.aggregate.name]  # Arg in callee

            # Firstly, map inner inames to outer inames.
            outer_indices = self.map_tuple(expr.index_tuple)

            # Next, reshape to match dimension of outer arrays.
            # We can have e.g. A[3, 2] from outside and B[6] from inside
            from numbers import Integral
            if not all(isinstance(d, Integral) for d in arg.shape):
                raise LoopyError(
                    "Argument: {0} in callee kernel: {1} does not have "
                    "constant shape.".format(arg))
            flatten_index = sum(
                idx * tag.stride
                for idx, tag in zip(outer_indices, arg.dim_tags))
            from loopy.isl_helpers import simplify_via_aff
            flatten_index = simplify_via_aff(flatten_index)

            bounds = [self.caller.get_iname_bounds(i.name)
                      for i in sar.swept_inames]
            sizes = [pw_aff_to_expr(b.size) for b in bounds]
            if not all(isinstance(d, Integral) for d in sizes):
                raise LoopyError(
                    "SubArrayRef: {0} in caller kernel does not have "
                    "swept inames with constant size.".format(sar))

            sizes = [int(np.prod(sizes[i + 1:])) for i in range(len(sizes))]

            new_indices = []
            for s in sizes:
                ind = flatten_index // s
                flatten_index -= s * ind
                new_indices.append(ind)

            # Lastly, map sweeping indices to indices in Subscripts
            # This takes care of cases such as [i, j]: A[i+j, i-j]
            index_map = dict(zip(sar.swept_inames, new_indices))
            index_mapper = SubstitutionMapper(make_subst_func(index_map))
            new_indices = index_mapper.map_tuple(sar.subscript.index_tuple)
            new_indices = tuple(simplify_via_aff(i) for i in new_indices)
            return aggregate.index(tuple(new_indices))
        else:
            return super(KernelInliner, self).map_subscript(expr)


class CalleeScopedCallsCollector(CombineMapper):
    """
    Collects the scoped functions which are a part of the callee kernel and
    must be transferred to the caller kernel before inlining.

    :returns:
        An :class:`frozenset` of function names that are not scoped in
        the caller kernel.

    .. note::
        :class:`loopy.library.reduction.ArgExtOp` are ignored, as they are
        never scoped in the pipeline.
    """

    def __init__(self, callee_scoped_functions):
        self.callee_scoped_functions = callee_scoped_functions

    def combine(self, values):
        import operator
        return reduce(operator.or_, values, frozenset())

    def map_call(self, expr):
        if expr.function.name in self.callee_scoped_functions:
            return (frozenset([(expr,
                self.callee_scoped_functions[expr.function.name])]) |
                    self.combine((self.rec(child) for child in expr.parameters)))
        else:
            return self.combine((self.rec(child) for child in expr.parameters))

    def map_call_with_kwargs(self, expr):
        if expr.function.name in self.callee_scoped_functions:
            return (frozenset([(expr,
                self.callee_scoped_functions[expr.function.name])]) |
                    self.combine((self.rec(child) for child in expr.parameters
                        + tuple(expr.kw_parameters.values()))))
        else:
            return self.combine((self.rec(child) for child in
                expr.parameters+tuple(expr.kw_parameters.values())))

    def map_constant(self, expr):
        return frozenset()

    map_variable = map_constant
    map_function_symbol = map_constant
    map_tagged_variable = map_constant
    map_type_cast = map_constant


def inline_callable_kernels(kernel):

    from loopy import CallInstruction
    from loopy.kernel.function_interface import CallableKernel
    from pymbolic.primitives import Call

    import islpy as isl

    for call in kernel.instructions:
        if not isinstance(call, CallInstruction):
            continue

        if not isinstance(call.expression, Call):
            continue

        if call.expression.function.name not in kernel.scoped_functions:
            continue

        callable = kernel.scoped_functions[call.expression.function.name]

        if not isinstance(callable, CallableKernel):
            continue

        if not callable.inline:
            continue

        callee = callable.subkernel
        callee_label = callee.name[:4] + "_"  # label used to generate new names

        # {{{ duplicate and rename inames

        vng = kernel.get_var_name_generator()
        ing = kernel.get_instruction_id_generator()
        dim_type = isl.dim_type.set

        iname_map = {}
        for iname in callee.all_inames():
            iname_map[iname] = vng(callee_label+iname)

        new_domains = []
        for domain in callee.domains:
            new_domain = domain.copy()
            for i in range(new_domain.n_dim()):
                iname = new_domain.get_dim_name(dim_type, i)
                new_domain = new_domain.set_dim_name(
                    dim_type, i, iname_map[iname])
            new_domains.append(new_domain)

        kernel = kernel.copy(domains=kernel.domains + new_domains)

        # }}}

        # {{{ rename temporaries

        temp_map = {}
        new_temps = kernel.temporary_variables.copy()
        for name, temp in six.iteritems(callee.temporary_variables):
            new_name = vng(callee_label+name)
            temp_map[name] = new_name
            new_temps[new_name] = temp.copy(name=new_name)

        kernel = kernel.copy(temporary_variables=new_temps)

        # }}}

        # {{{ match kernel arguments

        arg_map = {}  # callee arg name -> caller symbols (e.g. SubArrayRef)

        assignees = call.assignees  # writes
        parameters = call.expression.parameters  # reads

        # add keyword parameters
        from pymbolic.primitives import CallWithKwargs

        if isinstance(call.expression, CallWithKwargs):
            from loopy.kernel.function_interface import get_kw_pos_association

            _, pos_to_kw = get_kw_pos_association(callee)
            kw_parameters = call.expression.kw_parameters
            for i in range(len(parameters), len(parameters) + len(kw_parameters)):
                parameters = parameters + (kw_parameters[pos_to_kw[i]],)

        assignee_pos = 0
        parameter_pos = 0
        for i, arg in enumerate(callee.args):
            if arg.direction == "out":
                arg_map[arg.name] = assignees[assignee_pos]
                assignee_pos += 1
            else:
                arg_map[arg.name] = parameters[parameter_pos]
                parameter_pos += 1

        # }}}

        # {{{ rewrite instructions

        import pymbolic.primitives as p
        from pymbolic.mapper.substitutor import make_subst_func

        var_map = dict((p.Variable(k), p.Variable(v))
                       for k, v in six.iteritems(iname_map))
        var_map.update(dict((p.Variable(k), p.Variable(v))
                            for k, v in six.iteritems(temp_map)))
        var_map.update(dict((p.Variable(k), p.Variable(v.subscript.aggregate.name))
                            for k, v in six.iteritems(arg_map)))
        subst_mapper = KernelInliner(
            make_subst_func(var_map), kernel, arg_map, callee.arg_dict)

        insn_id = {}
        for insn in callee.instructions:
            insn_id[insn.id] = ing(callee_label+insn.id)

        # {{{ root and leave instructions in callee kernel

        dep_map = callee.recursive_insn_dep_map()
        # roots depend on nothing
        heads = set(insn for insn, deps in six.iteritems(dep_map) if not deps)
        # leaves have nothing that depends on them
        tails = set(dep_map.keys())
        for insn, deps in six.iteritems(dep_map):
            tails = tails - deps

        # }}}

        # {{{ use NoOp to mark the start and end of callee kernel

        from loopy.kernel.instruction import NoOpInstruction

        noop_start = NoOpInstruction(
            id=ing(callee_label+"_start"),
            within_inames=call.within_inames,
            depends_on=call.depends_on
        )
        noop_end = NoOpInstruction(
            id=call.id,
            within_inames=call.within_inames,
            depends_on=frozenset(insn_id[insn] for insn in tails)
        )
        # }}}

        inner_insns = [noop_start]

        for _insn in callee.instructions:
            insn = _insn.with_transformed_expressions(subst_mapper)
            within_inames = frozenset(map(iname_map.get, insn.within_inames))
            within_inames = within_inames | call.within_inames
            depends_on = frozenset(map(insn_id.get, insn.depends_on))
            if insn.id in heads:
                depends_on = depends_on | set([noop_start.id])
            insn = insn.copy(
                id=insn_id[insn.id],
                within_inames=within_inames,
                # TODO: probaby need to keep priority in callee kernel
                priority=call.priority,
                depends_on=depends_on
            )
            inner_insns.append(insn)

        inner_insns.append(noop_end)

        new_insns = []
        for insn in kernel.instructions:
            if insn == call:
                new_insns.extend(inner_insns)
            else:
                new_insns.append(insn)

        kernel = kernel.copy(instructions=new_insns)

        # }}}

        # {{{ transferring the scoped functions from callee to caller

        callee_scoped_calls_collector = CalleeScopedCallsCollector(
                callee.scoped_functions)
        callee_scoped_calls_dict = {}

        for insn in kernel.instructions:
            if isinstance(insn, MultiAssignmentBase):
                callee_scoped_calls_dict.update(dict(callee_scoped_calls_collector(
                    insn.expression)))
            elif isinstance(insn, (CInstruction, _DataObliviousInstruction)):
                pass
            else:
                raise NotImplementedError("Unknown type of instruction %s." % type(
                    insn))

        from loopy.kernel.function_interface import (
                register_pymbolic_calls_to_knl_callables)
        kernel = register_pymbolic_calls_to_knl_callables(kernel,
                callee_scoped_calls_dict)

        # }}}

    return kernel

# }}}


=======
>>>>>>> e22d43da
preprocess_cache = WriteOncePersistentDict(
        "loopy-preprocess-cache-v2-"+DATA_MODEL_VERSION,
        key_builder=LoopyKeyBuilder())


def preprocess_kernel(kernel, device=None):
    if device is not None:
        from warnings import warn
        warn("passing 'device' to preprocess_kernel() is deprecated",
                DeprecationWarning, stacklevel=2)

    from loopy.kernel import kernel_state
    if kernel.state >= kernel_state.PREPROCESSED:
        return kernel

    # {{{ cache retrieval

    from loopy import CACHING_ENABLED
    if CACHING_ENABLED:
        input_kernel = kernel

        try:
            result = preprocess_cache[kernel]
            logger.debug("%s: preprocess cache hit" % kernel.name)
            return result
        except KeyError:
            pass

    # }}}

    logger.info("%s: preprocess start" % kernel.name)

    from loopy.check import check_identifiers_in_subst_rules
    check_identifiers_in_subst_rules(kernel)

    # {{{ check that there are no l.auto-tagged inames

    from loopy.kernel.data import AutoLocalIndexTagBase
    for iname, tags in six.iteritems(kernel.iname_to_tags):
        if (filter_iname_tags_by_type(tags, AutoLocalIndexTagBase)
                 and iname in kernel.all_inames()):
            raise LoopyError("kernel with automatically-assigned "
                    "local axes passed to preprocessing")

    # }}}

    from loopy.transform.subst import expand_subst
    kernel = expand_subst(kernel)

    # Ordering restriction:
    # Type inference and reduction iname uniqueness don't handle substitutions.
    # Get them out of the way.

    kernel = infer_unknown_types(kernel, expect_completion=False)

    check_for_writes_to_predicates(kernel)
    check_reduction_iname_uniqueness(kernel)

    from loopy.kernel.creation import apply_single_writer_depencency_heuristic
    kernel = apply_single_writer_depencency_heuristic(kernel)

    # Ordering restrictions:
    #
    # - realize_reduction must happen after type inference because it needs
    #   to be able to determine the types of the reduced expressions.
    #
    # - realize_reduction must happen after default dependencies are added
    #   because it manipulates the depends_on field, which could prevent
    #   defaults from being applied.
    kernel = realize_reduction(kernel, unknown_types_ok=False)

    # Ordering restriction:
    # add_axes_to_temporaries_for_ilp because reduction accumulators
    # need to be duplicated by this.

    kernel = realize_ilp(kernel)

    kernel = find_temporary_scope(kernel)

    # inferring the shape and dim_tags of the arguments involved in a function
    # call.
    kernel = infer_arg_descr(kernel)

    # type specialize functions that were missed during the type inference.
    kernel = make_functions_ready_for_codegen(kernel)

    # tuning the functions in the kernel to align with the grid sizes.
    kernel = infer_hw_axes_sizes(kernel)

    # boostability should be removed in 2017.x.
    kernel = find_idempotence(kernel)
    kernel = limit_boostability(kernel)

    # check for atomic loads, much easier to do here now that the dependencies
    # have been established
    kernel = check_atomic_loads(kernel)

    kernel = kernel.target.preprocess(kernel)

    logger.info("%s: preprocess done" % kernel.name)

    kernel = kernel.copy(
            state=kernel_state.PREPROCESSED)

    # {{{ prepare for caching

    # PicklableDtype instances for example need to know the target they're working
    # towards in order to pickle and unpickle them. This is the first pass that
    # uses caching, so we need to be ready to pickle. This means propagating
    # this target information.

    if CACHING_ENABLED:
        input_kernel = prepare_for_caching(input_kernel)

    kernel = prepare_for_caching(kernel)

    # }}}

    if CACHING_ENABLED:
        preprocess_cache.store_if_not_present(input_kernel, kernel)

    return kernel

# vim: foldmethod=marker<|MERGE_RESOLUTION|>--- conflicted
+++ resolved
@@ -2459,326 +2459,6 @@
 # }}}
 
 
-<<<<<<< HEAD
-# {{{ inline callable kernel
-
-class KernelInliner(SubstitutionMapper):
-    """Mapper to replace variables (indices, temporaries, arguments) in the
-    callee kernel with variables in the caller kernel.
-
-    :arg caller: the caller kernel
-    :arg arg_map: dict of argument name to variables in caller
-    :arg arg_dict: dict of argument name to arguments in callee
-    """
-
-    def __init__(self, subst_func, caller, arg_map, arg_dict):
-        super(KernelInliner, self).__init__(subst_func)
-        self.caller = caller
-        self.arg_map = arg_map
-        self.arg_dict = arg_dict
-
-    def map_subscript(self, expr):
-        if expr.aggregate.name in self.arg_map:
-            import numpy as np
-            from pymbolic.mapper.substitutor import make_subst_func
-
-            aggregate = self.subst_func(expr.aggregate)
-            sar = self.arg_map[expr.aggregate.name]  # SubArrayRef in caller
-            arg = self.arg_dict[expr.aggregate.name]  # Arg in callee
-
-            # Firstly, map inner inames to outer inames.
-            outer_indices = self.map_tuple(expr.index_tuple)
-
-            # Next, reshape to match dimension of outer arrays.
-            # We can have e.g. A[3, 2] from outside and B[6] from inside
-            from numbers import Integral
-            if not all(isinstance(d, Integral) for d in arg.shape):
-                raise LoopyError(
-                    "Argument: {0} in callee kernel: {1} does not have "
-                    "constant shape.".format(arg))
-            flatten_index = sum(
-                idx * tag.stride
-                for idx, tag in zip(outer_indices, arg.dim_tags))
-            from loopy.isl_helpers import simplify_via_aff
-            flatten_index = simplify_via_aff(flatten_index)
-
-            bounds = [self.caller.get_iname_bounds(i.name)
-                      for i in sar.swept_inames]
-            sizes = [pw_aff_to_expr(b.size) for b in bounds]
-            if not all(isinstance(d, Integral) for d in sizes):
-                raise LoopyError(
-                    "SubArrayRef: {0} in caller kernel does not have "
-                    "swept inames with constant size.".format(sar))
-
-            sizes = [int(np.prod(sizes[i + 1:])) for i in range(len(sizes))]
-
-            new_indices = []
-            for s in sizes:
-                ind = flatten_index // s
-                flatten_index -= s * ind
-                new_indices.append(ind)
-
-            # Lastly, map sweeping indices to indices in Subscripts
-            # This takes care of cases such as [i, j]: A[i+j, i-j]
-            index_map = dict(zip(sar.swept_inames, new_indices))
-            index_mapper = SubstitutionMapper(make_subst_func(index_map))
-            new_indices = index_mapper.map_tuple(sar.subscript.index_tuple)
-            new_indices = tuple(simplify_via_aff(i) for i in new_indices)
-            return aggregate.index(tuple(new_indices))
-        else:
-            return super(KernelInliner, self).map_subscript(expr)
-
-
-class CalleeScopedCallsCollector(CombineMapper):
-    """
-    Collects the scoped functions which are a part of the callee kernel and
-    must be transferred to the caller kernel before inlining.
-
-    :returns:
-        An :class:`frozenset` of function names that are not scoped in
-        the caller kernel.
-
-    .. note::
-        :class:`loopy.library.reduction.ArgExtOp` are ignored, as they are
-        never scoped in the pipeline.
-    """
-
-    def __init__(self, callee_scoped_functions):
-        self.callee_scoped_functions = callee_scoped_functions
-
-    def combine(self, values):
-        import operator
-        return reduce(operator.or_, values, frozenset())
-
-    def map_call(self, expr):
-        if expr.function.name in self.callee_scoped_functions:
-            return (frozenset([(expr,
-                self.callee_scoped_functions[expr.function.name])]) |
-                    self.combine((self.rec(child) for child in expr.parameters)))
-        else:
-            return self.combine((self.rec(child) for child in expr.parameters))
-
-    def map_call_with_kwargs(self, expr):
-        if expr.function.name in self.callee_scoped_functions:
-            return (frozenset([(expr,
-                self.callee_scoped_functions[expr.function.name])]) |
-                    self.combine((self.rec(child) for child in expr.parameters
-                        + tuple(expr.kw_parameters.values()))))
-        else:
-            return self.combine((self.rec(child) for child in
-                expr.parameters+tuple(expr.kw_parameters.values())))
-
-    def map_constant(self, expr):
-        return frozenset()
-
-    map_variable = map_constant
-    map_function_symbol = map_constant
-    map_tagged_variable = map_constant
-    map_type_cast = map_constant
-
-
-def inline_callable_kernels(kernel):
-
-    from loopy import CallInstruction
-    from loopy.kernel.function_interface import CallableKernel
-    from pymbolic.primitives import Call
-
-    import islpy as isl
-
-    for call in kernel.instructions:
-        if not isinstance(call, CallInstruction):
-            continue
-
-        if not isinstance(call.expression, Call):
-            continue
-
-        if call.expression.function.name not in kernel.scoped_functions:
-            continue
-
-        callable = kernel.scoped_functions[call.expression.function.name]
-
-        if not isinstance(callable, CallableKernel):
-            continue
-
-        if not callable.inline:
-            continue
-
-        callee = callable.subkernel
-        callee_label = callee.name[:4] + "_"  # label used to generate new names
-
-        # {{{ duplicate and rename inames
-
-        vng = kernel.get_var_name_generator()
-        ing = kernel.get_instruction_id_generator()
-        dim_type = isl.dim_type.set
-
-        iname_map = {}
-        for iname in callee.all_inames():
-            iname_map[iname] = vng(callee_label+iname)
-
-        new_domains = []
-        for domain in callee.domains:
-            new_domain = domain.copy()
-            for i in range(new_domain.n_dim()):
-                iname = new_domain.get_dim_name(dim_type, i)
-                new_domain = new_domain.set_dim_name(
-                    dim_type, i, iname_map[iname])
-            new_domains.append(new_domain)
-
-        kernel = kernel.copy(domains=kernel.domains + new_domains)
-
-        # }}}
-
-        # {{{ rename temporaries
-
-        temp_map = {}
-        new_temps = kernel.temporary_variables.copy()
-        for name, temp in six.iteritems(callee.temporary_variables):
-            new_name = vng(callee_label+name)
-            temp_map[name] = new_name
-            new_temps[new_name] = temp.copy(name=new_name)
-
-        kernel = kernel.copy(temporary_variables=new_temps)
-
-        # }}}
-
-        # {{{ match kernel arguments
-
-        arg_map = {}  # callee arg name -> caller symbols (e.g. SubArrayRef)
-
-        assignees = call.assignees  # writes
-        parameters = call.expression.parameters  # reads
-
-        # add keyword parameters
-        from pymbolic.primitives import CallWithKwargs
-
-        if isinstance(call.expression, CallWithKwargs):
-            from loopy.kernel.function_interface import get_kw_pos_association
-
-            _, pos_to_kw = get_kw_pos_association(callee)
-            kw_parameters = call.expression.kw_parameters
-            for i in range(len(parameters), len(parameters) + len(kw_parameters)):
-                parameters = parameters + (kw_parameters[pos_to_kw[i]],)
-
-        assignee_pos = 0
-        parameter_pos = 0
-        for i, arg in enumerate(callee.args):
-            if arg.direction == "out":
-                arg_map[arg.name] = assignees[assignee_pos]
-                assignee_pos += 1
-            else:
-                arg_map[arg.name] = parameters[parameter_pos]
-                parameter_pos += 1
-
-        # }}}
-
-        # {{{ rewrite instructions
-
-        import pymbolic.primitives as p
-        from pymbolic.mapper.substitutor import make_subst_func
-
-        var_map = dict((p.Variable(k), p.Variable(v))
-                       for k, v in six.iteritems(iname_map))
-        var_map.update(dict((p.Variable(k), p.Variable(v))
-                            for k, v in six.iteritems(temp_map)))
-        var_map.update(dict((p.Variable(k), p.Variable(v.subscript.aggregate.name))
-                            for k, v in six.iteritems(arg_map)))
-        subst_mapper = KernelInliner(
-            make_subst_func(var_map), kernel, arg_map, callee.arg_dict)
-
-        insn_id = {}
-        for insn in callee.instructions:
-            insn_id[insn.id] = ing(callee_label+insn.id)
-
-        # {{{ root and leave instructions in callee kernel
-
-        dep_map = callee.recursive_insn_dep_map()
-        # roots depend on nothing
-        heads = set(insn for insn, deps in six.iteritems(dep_map) if not deps)
-        # leaves have nothing that depends on them
-        tails = set(dep_map.keys())
-        for insn, deps in six.iteritems(dep_map):
-            tails = tails - deps
-
-        # }}}
-
-        # {{{ use NoOp to mark the start and end of callee kernel
-
-        from loopy.kernel.instruction import NoOpInstruction
-
-        noop_start = NoOpInstruction(
-            id=ing(callee_label+"_start"),
-            within_inames=call.within_inames,
-            depends_on=call.depends_on
-        )
-        noop_end = NoOpInstruction(
-            id=call.id,
-            within_inames=call.within_inames,
-            depends_on=frozenset(insn_id[insn] for insn in tails)
-        )
-        # }}}
-
-        inner_insns = [noop_start]
-
-        for _insn in callee.instructions:
-            insn = _insn.with_transformed_expressions(subst_mapper)
-            within_inames = frozenset(map(iname_map.get, insn.within_inames))
-            within_inames = within_inames | call.within_inames
-            depends_on = frozenset(map(insn_id.get, insn.depends_on))
-            if insn.id in heads:
-                depends_on = depends_on | set([noop_start.id])
-            insn = insn.copy(
-                id=insn_id[insn.id],
-                within_inames=within_inames,
-                # TODO: probaby need to keep priority in callee kernel
-                priority=call.priority,
-                depends_on=depends_on
-            )
-            inner_insns.append(insn)
-
-        inner_insns.append(noop_end)
-
-        new_insns = []
-        for insn in kernel.instructions:
-            if insn == call:
-                new_insns.extend(inner_insns)
-            else:
-                new_insns.append(insn)
-
-        kernel = kernel.copy(instructions=new_insns)
-
-        # }}}
-
-        # {{{ transferring the scoped functions from callee to caller
-
-        callee_scoped_calls_collector = CalleeScopedCallsCollector(
-                callee.scoped_functions)
-        callee_scoped_calls_dict = {}
-
-        for insn in kernel.instructions:
-            if isinstance(insn, MultiAssignmentBase):
-                callee_scoped_calls_dict.update(dict(callee_scoped_calls_collector(
-                    insn.expression)))
-            elif isinstance(insn, (CInstruction, _DataObliviousInstruction)):
-                pass
-            else:
-                raise NotImplementedError("Unknown type of instruction %s." % type(
-                    insn))
-
-        from loopy.kernel.function_interface import (
-                register_pymbolic_calls_to_knl_callables)
-        kernel = register_pymbolic_calls_to_knl_callables(kernel,
-                callee_scoped_calls_dict)
-
-        # }}}
-
-    return kernel
-
-# }}}
-
-
-=======
->>>>>>> e22d43da
 preprocess_cache = WriteOncePersistentDict(
         "loopy-preprocess-cache-v2-"+DATA_MODEL_VERSION,
         key_builder=LoopyKeyBuilder())
