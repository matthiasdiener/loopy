--- conflicted
+++ resolved
@@ -474,15 +474,10 @@
 
 # {{{ graphviz / dot export
 
-<<<<<<< HEAD
 @iterate_over_kernels_if_given_program
 def get_dot_dependency_graph(kernel, callables_table, iname_cluster=True,
         use_insn_id=False):
-    """Return a string in the `dot <http://graphviz.org/>`_ language depicting
-=======
-def get_dot_dependency_graph(kernel, iname_cluster=True, use_insn_id=False):
-    """Return a string in the `dot <https://graphviz.org/>`__ language depicting
->>>>>>> 3dfcfed2
+    """Return a string in the `dot <https://graphviz.org/>`_ language depicting
     dependencies among kernel instructions.
     """
 
