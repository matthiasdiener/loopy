"""UI for kernel creation."""


__copyright__ = "Copyright (C) 2012 Andreas Kloeckner"

__license__ = """
Permission is hereby granted, free of charge, to any person obtaining a copy
of this software and associated documentation files (the "Software"), to deal
in the Software without restriction, including without limitation the rights
to use, copy, modify, merge, publish, distribute, sublicense, and/or sell
copies of the Software, and to permit persons to whom the Software is
furnished to do so, subject to the following conditions:

The above copyright notice and this permission notice shall be included in
all copies or substantial portions of the Software.

THE SOFTWARE IS PROVIDED "AS IS", WITHOUT WARRANTY OF ANY KIND, EXPRESS OR
IMPLIED, INCLUDING BUT NOT LIMITED TO THE WARRANTIES OF MERCHANTABILITY,
FITNESS FOR A PARTICULAR PURPOSE AND NONINFRINGEMENT. IN NO EVENT SHALL THE
AUTHORS OR COPYRIGHT HOLDERS BE LIABLE FOR ANY CLAIM, DAMAGES OR OTHER
LIABILITY, WHETHER IN AN ACTION OF CONTRACT, TORT OR OTHERWISE, ARISING FROM,
OUT OF OR IN CONNECTION WITH THE SOFTWARE OR THE USE OR OTHER DEALINGS IN
THE SOFTWARE.
"""

import numpy as np

from pymbolic.mapper import CSECachingMapperMixin
from pymbolic.primitives import Slice, Variable, Subscript, Call
from loopy.tools import intern_frozenset_of_ids, Optional
from loopy.symbolic import (
        IdentityMapper, WalkMapper, SubArrayRef)
from loopy.kernel.data import (
        InstructionBase,
        MultiAssignmentBase, Assignment,
        SubstitutionRule, AddressSpace, ValueArg)
from loopy.kernel.instruction import (CInstruction, _DataObliviousInstruction,
        CallInstruction)
from loopy.program import iterate_over_kernels_if_given_program
from loopy.diagnostic import LoopyError, warn_with_kernel
import islpy as isl
from islpy import dim_type
from pytools import ProcessLogger

from sys import intern
import loopy.version

import re

import logging
logger = logging.getLogger(__name__)


# {{{ identifier wrangling

_IDENTIFIER_RE = re.compile(r"\b([a-zA-Z_][a-zA-Z0-9_]*)\b")

# source: check_keywords() in isl_stream.c, ISL version 0.17
_ISL_KEYWORDS = frozenset("""
        exists and or implies not infty infinity NaN min max rat true false ceild
        floord mod ceil floor""".split())


def _gather_isl_identifiers(s):
    return set(_IDENTIFIER_RE.findall(s)) - _ISL_KEYWORDS


class UniqueName:
    """A tag for a string that identifies a partial identifier that is to
    be made unique by the UI.
    """

    def __init__(self, name):
        self.name = name

# }}}


# {{{ expand defines

WORD_RE = re.compile(r"\b([a-zA-Z0-9_]+)\b")
BRACE_RE = re.compile(r"\$\{([a-zA-Z0-9_]+)\}")


def expand_defines(insn, defines, single_valued=True):
    replacements = [()]

    processed_defines = set()

    for find_regexp, replace_pattern in [
            (BRACE_RE, r"\$\{%s\}"),
            (WORD_RE, r"\b%s\b"),
            ]:

        for match in find_regexp.finditer(insn):
            define_name = match.group(1)

            # {{{ don't process the same define multiple times

            if define_name in processed_defines:
                # already dealt with
                continue

            processed_defines.add(define_name)

            # }}}

            try:
                value = defines[define_name]
            except KeyError:
                continue

            if isinstance(value, list):
                if single_valued:
                    raise ValueError("multi-valued macro expansion "
                            "not allowed "
                            "in this context (when expanding '%s')" % define_name)

                replacements = [
                        rep+((replace_pattern % define_name, subval),)
                        for rep in replacements
                        for subval in value
                        ]
            else:
                replacements = [
                        rep+((replace_pattern % define_name, value),)
                        for rep in replacements]

    for rep in replacements:
        rep_value = insn
        for pattern, val in rep:
            rep_value = re.sub(pattern, str(val), rep_value)

        yield rep_value


def expand_defines_in_expr(expr, defines):
    from pymbolic.primitives import Variable
    from loopy.symbolic import parse

    def subst_func(var):
        if isinstance(var, Variable):
            try:
                var_value = defines[var.name]
            except KeyError:
                return None
            else:
                return parse(str(var_value))
        else:
            return None

    from loopy.symbolic import SubstitutionMapper, PartialEvaluationMapper
    return PartialEvaluationMapper()(
            SubstitutionMapper(subst_func)(expr))

# }}}


# {{{ instruction options

def get_default_insn_options_dict():
    return {
        "depends_on": frozenset(),
        "depends_on_is_final": False,
        "no_sync_with": frozenset(),
        "groups": frozenset(),
        "conflicts_with_groups": frozenset(),
        "insn_id": None,
        "inames_to_dup": [],
        "priority": 0,
        "within_inames_is_final": False,
        "within_inames": frozenset(),
        "predicates": frozenset(),
        "tags": frozenset(),
        "atomicity": (),
        }


from collections import namedtuple

_NosyncParseResult = namedtuple("_NosyncParseResult", "expr, scope")


def parse_insn_options(opt_dict, options_str, assignee_names=None):
    if options_str is None:
        return opt_dict

    is_with_block = assignee_names is None

    result = opt_dict.copy()

    def parse_nosync_option(opt_value):
        if "@" in opt_value:
            expr, scope = opt_value.split("@")
        else:
            expr = opt_value
            scope = "any"
        allowable_scopes = ("local", "global", "any")
        if scope not in allowable_scopes:
            raise ValueError(
                "unknown scope for nosync option: '%s' "
                "(allowable scopes are %s)" %
                (scope, ", ".join("'%s'" % s for s in allowable_scopes)))
        return _NosyncParseResult(expr, scope)

    for option in options_str.split(","):
        option = option.strip()
        if not option:
            raise RuntimeError("empty option supplied")

        equal_idx = option.find("=")
        if equal_idx == -1:
            opt_key = option
            opt_value = None
        else:
            opt_key = option[:equal_idx].strip()
            opt_value = option[equal_idx+1:].strip()

        if opt_key == "id" and opt_value is not None:
            if is_with_block:
                raise LoopyError("'id' option may not be specified "
                        "in a 'with' block")

            result["insn_id"] = intern(opt_value)

        elif opt_key == "id_prefix" and opt_value is not None:
            result["insn_id"] = UniqueName(opt_value)

        elif opt_key == "priority" and opt_value is not None:
            if is_with_block:
                raise LoopyError("'priority' option may not be specified "
                        "in a 'with' block")

            result["priority"] = int(opt_value)

        elif opt_key == "dup" and opt_value is not None:
            if is_with_block:
                raise LoopyError("'dup' option may not be specified "
                        "in a 'with' block")

            for value in opt_value.split(":"):
                arrow_idx = value.find("->")
                if arrow_idx >= 0:
                    result["inames_to_dup"] = (
                            result.get("inames_to_dup", [])
                            + [(value[:arrow_idx], value[arrow_idx+2:])])
                else:
                    result["inames_to_dup"] = (
                            result.get("inames_to_dup", [])
                            + [(value, None)])

        elif opt_key == "dep" and opt_value is not None:
            if opt_value.startswith("*"):
                result["depends_on_is_final"] = True
                opt_value = (opt_value[1:]).strip()

            result["depends_on"] = result["depends_on"].union(frozenset(
                    intern(dep.strip()) for dep in opt_value.split(":")
                    if dep.strip()))

        elif opt_key == "dep_query" and opt_value is not None:
            from loopy.match import parse_match
            match = parse_match(opt_value)
            result["depends_on"] = result["depends_on"].union(frozenset([match]))

        elif opt_key == "nosync" and opt_value is not None:
            if is_with_block:
                raise LoopyError("'nosync' option may not be specified "
                        "in a 'with' block")

            result["no_sync_with"] = result["no_sync_with"].union(frozenset(
                    (option.expr.strip(), option.scope)
                    for option in (
                            parse_nosync_option(entry)
                            for entry in opt_value.split(":"))
                    if option.expr.strip()))

        elif opt_key == "nosync_query" and opt_value is not None:
            if is_with_block:
                raise LoopyError("'nosync' option may not be specified "
                        "in a 'with' block")

            match_expr, scope = parse_nosync_option(opt_value)

            from loopy.match import parse_match
            match = parse_match(match_expr)
            result["no_sync_with"] = result["no_sync_with"].union(
                    frozenset([(match, scope)]))

        elif opt_key == "groups" and opt_value is not None:
            result["groups"] = frozenset(
                    intern(grp.strip()) for grp in opt_value.split(":")
                    if grp.strip())

        elif opt_key == "conflicts" and opt_value is not None:
            result["conflicts_with_groups"] = frozenset(
                    intern(grp.strip()) for grp in opt_value.split(":")
                    if grp.strip())

        elif opt_key == "inames" and opt_value is not None:
            if opt_value.startswith("+"):
                result["within_inames_is_final"] = False
                opt_value = (opt_value[1:]).strip()
            else:
                result["within_inames_is_final"] = True

            result["within_inames"] = intern_frozenset_of_ids(
                    opt_value.split(":"))

        elif opt_key == "if" and opt_value is not None:
            predicates = opt_value.split(":")
            new_predicates = set()

            for pred in predicates:
                from pymbolic.primitives import LogicalNot
                from loopy.symbolic import parse
                if pred.startswith("!"):
                    from warnings import warn
                    warn("predicates starting with '!' are deprecated. "
                            "Simply use 'not' instead")
                    pred = LogicalNot(parse(pred[1:]))
                else:
                    pred = parse(pred)

                new_predicates.add(pred)

            result["predicates"] = frozenset(new_predicates)

            del predicates
            del new_predicates

        elif opt_key == "tags" and opt_value is not None:
            result["tags"] = frozenset(
                    tag.strip() for tag in opt_value.split(":")
                    if tag.strip())

        elif opt_key == "atomic":
            if is_with_block:
                raise LoopyError("'atomic' option may not be specified "
                        "in a with block")

            if len(assignee_names) != 1:
                raise LoopyError("atomic operations with more than one "
                        "left-hand side not supported")
            assignee_name, = assignee_names

            import loopy as lp
            if opt_value is None:
                result["atomicity"] = result["atomicity"] + (
                        lp.AtomicUpdate(assignee_name),)
            else:
                for v in opt_value.split(":"):
                    if v == "init":
                        result["atomicity"] = result["atomicity"] + (
                                lp.AtomicInit(assignee_name),)
                    else:
                        raise LoopyError("atomicity directive not "
                                "understood: %s"
                                % v)
            del assignee_name

        elif opt_key == "mem_kind":
            opt_value = opt_value.lower().strip()
            if opt_value not in ["local", "global"]:
                raise LoopyError("Unknown memory synchronization type %s specified"
                    " expected, 'local' or 'global'."
                    % opt_value)
            result["mem_kind"] = opt_value

        else:
            raise ValueError(
                    "unrecognized instruction option '%s' "
                    "(maybe a missing/extraneous =value?)"
                    % opt_key)

    return result

# }}}


# {{{ parse one instruction

WITH_OPTIONS_RE = re.compile(
        r"^"
        r"\s*with\s*"
        r"\{(?P<options>.+)\}"
        r"\s*$")

FOR_RE = re.compile(
        r"^"
        r"\s*(for)\s+"
        r"(?P<inames>[ ,\w]*)"
        r"\s*$")

IF_RE = re.compile(
        r"^"
        r"\s*if\s+"
        r"(?P<predicate>.+)"
        r"\s*$")

ELIF_RE = re.compile(
        r"^"
        r"\s*elif\s+"
        r"(?P<predicate>.+)"
        r"\s*$")

ELSE_RE = re.compile(r"^\s*else\s*$")

INSN_RE = re.compile(
        r"^"
        r"\s*"
        r"(?P<lhs>[^{]+?)"
        r"\s*(?<!\:)=\s*"
        r"(?P<rhs>.+?)"
        r"\s*?"
        r"(?:\{(?P<options>.+)\}\s*)?$")

EMPTY_LHS_INSN_RE = re.compile(
        r"^"
        r"\s*"
        r"(?P<rhs>.+?)"
        r"\s*?"
        r"(?:\{(?P<options>.+)\}\s*)?$")

SPECIAL_INSN_RE = re.compile(
        r"^"
        r"\s*"
        r"\.\.\."
        r"\s*"
        r"(?P<kind>[a-z]+?)"
        r"\s*?"
        r"(?:\{(?P<options>.+)\}\s*)?$")

SUBST_RE = re.compile(
        r"^\s*(?P<lhs>.+?)\s*:=\s*(?P<rhs>.+)\s*$")


def check_illegal_options(insn_options, insn_type):
    illegal_options = []
    if insn_type not in ["gbarrier", "lbarrier"]:
        illegal_options.append("mem_kind")

    bad_options = [x for x in illegal_options if x in insn_options]
    if bad_options:
        raise LoopyError("Cannot supply option(s) '%s' to instruction type '%s'" %
                         ", ".join(bad_options), insn_type)


def parse_insn(groups, insn_options):
    """
    :return: a tuple ``(insn, inames_to_dup)``, where insn is a
        :class:`Assignment`, a :class:`CallInstruction`,
        or a :class:`SubstitutionRule`
        and *inames_to_dup* is None or a list of tuples `(old, new)`.
    """

    from loopy.symbolic import parse

    if "lhs" in groups:
        try:
            lhs = parse(groups["lhs"])
        except Exception:
            print("While parsing left hand side '%s', "
                    "the following error occurred:" % groups["lhs"])
            raise
    else:
        lhs = ()

    try:
        rhs = parse(groups["rhs"])
    except Exception:
        print("While parsing right hand side '%s', "
                "the following error occurred:" % groups["rhs"])
        raise

    from pymbolic.primitives import Variable, Subscript, Lookup
    from loopy.symbolic import TypeAnnotation

    if not isinstance(lhs, tuple):
        lhs = (lhs,)

    temp_var_types = []
    new_lhs = []
    assignee_names = []

    for lhs_i in lhs:
        if isinstance(lhs_i, TypeAnnotation):
            assert isinstance(lhs_i.type, Optional)
            temp_var_types.append(lhs_i.type)
            lhs_i = lhs_i.child
        else:
            temp_var_types.append(Optional())

        inner_lhs_i = lhs_i
        if isinstance(inner_lhs_i, Lookup):
            inner_lhs_i = inner_lhs_i.aggregate

        from loopy.symbolic import LinearSubscript
        if isinstance(inner_lhs_i, Variable):
            assignee_names.append(inner_lhs_i.name)
        elif isinstance(inner_lhs_i, (Subscript, LinearSubscript)):
            assignee_names.append(inner_lhs_i.aggregate.name)
        elif isinstance(inner_lhs_i, SubArrayRef):
            assignee_names.append(inner_lhs_i.subscript.aggregate.name)
        else:
            raise LoopyError("left hand side of assignment '%s' must "
                    "be variable, subscript or a SubArrayRef" % (lhs_i,))

        new_lhs.append(lhs_i)

    lhs = tuple(new_lhs)
    temp_var_types = tuple(temp_var_types)
    del new_lhs

    insn_options = parse_insn_options(
            insn_options.copy(),
            groups["options"],
            assignee_names=assignee_names)

    # check for bad options
    check_illegal_options(insn_options, "assignment")

    insn_id = insn_options.pop("insn_id", None)
    inames_to_dup = insn_options.pop("inames_to_dup", [])

    kwargs = dict(
                id=(
                    intern(insn_id)
                    if isinstance(insn_id, str)
                    else insn_id),
                **insn_options)

    from loopy.kernel.instruction import make_assignment
    return make_assignment(
            lhs, rhs, temp_var_types, **kwargs
            ), inames_to_dup

# }}}


# {{{ parse_subst_rule

def parse_subst_rule(groups):
    from loopy.symbolic import parse
    try:
        lhs = parse(groups["lhs"])
    except Exception:
        print("While parsing left hand side '%s', "
                "the following error occurred:" % groups["lhs"])
        raise

    try:
        rhs = parse(groups["rhs"])
    except Exception:
        print("While parsing right hand side '%s', "
                "the following error occurred:" % groups["rhs"])
        raise

    from pymbolic.primitives import Variable, Call
    if isinstance(lhs, Variable):
        subst_name = lhs.name
        arg_names = []
    elif isinstance(lhs, Call):
        if not isinstance(lhs.function, Variable):
            raise RuntimeError("Invalid substitution rule left-hand side")
        subst_name = lhs.function.name
        arg_names = []

        for i, arg in enumerate(lhs.parameters):
            if not isinstance(arg, Variable):
                raise RuntimeError("Invalid substitution rule "
                                "left-hand side: %s--arg number %d "
                                "is not a variable" % (lhs, i))
            arg_names.append(arg.name)
    else:
        raise RuntimeError("Invalid substitution rule left-hand side")

    return SubstitutionRule(
            name=subst_name,
            arguments=tuple(arg_names),
            expression=rhs)

# }}}


# {{{ parse_special_insn

def parse_special_insn(groups, insn_options):
    insn_options = parse_insn_options(
            insn_options.copy(),
            groups["options"],
            assignee_names=())

    del insn_options["atomicity"]

    insn_id = insn_options.pop("insn_id", None)
    inames_to_dup = insn_options.pop("inames_to_dup", [])

    kwargs = dict(
                id=(
                    intern(insn_id)
                    if isinstance(insn_id, str)
                    else insn_id),
                **insn_options)

    from loopy.kernel.instruction import NoOpInstruction, BarrierInstruction
    special_insn_kind = groups["kind"]
    # check for bad options
    check_illegal_options(insn_options, special_insn_kind)

    if special_insn_kind == "gbarrier":
        cls = BarrierInstruction
        kwargs["synchronization_kind"] = "global"
    elif special_insn_kind == "lbarrier":
        cls = BarrierInstruction
        kwargs["synchronization_kind"] = "local"
    elif special_insn_kind == "nop":
        cls = NoOpInstruction
    else:
        raise LoopyError(
            "invalid kind of special instruction: '%s'" % special_insn_kind)

    return cls(**kwargs), inames_to_dup

# }}}


# {{{ parse_instructions

_PAREN_PAIRS = {
        "(": (+1, "("),
        ")": (-1, "("),
        "[": (+1, "["),
        "]": (-1, "["),
        "{": (+1, "{"),
        "}": (-1, "}"),
        }


def _count_open_paren_symbols(s):
    result = 0
    for c in s:
        val = _PAREN_PAIRS.get(c)
        if val is not None:
            increment, cls = val
            result += increment

    return result


def parse_instructions(instructions, defines):
    if isinstance(instructions, str):
        instructions = [instructions]

    substitutions = {}

    new_instructions = []

    # {{{ pass 1: interning, comments, whitespace

    for insn in instructions:
        if isinstance(insn, SubstitutionRule):
            substitutions[insn.name] = insn
            continue

        elif isinstance(insn, InstructionBase):
            def intern_if_str(s):
                if isinstance(s, str):
                    return intern(s)
                else:
                    return s

            new_instructions.append(
                    insn.copy(
                        id=intern(insn.id) if isinstance(insn.id, str) else insn.id,
                        depends_on=frozenset(intern_if_str(dep)
                            for dep in insn.depends_on),
                        groups=frozenset(intern(grp) for grp in insn.groups),
                        conflicts_with_groups=frozenset(
                            intern(grp) for grp in insn.conflicts_with_groups),
                        within_inames=frozenset(
                            intern(iname) for iname in insn.within_inames),
                        ))
            continue

        elif not isinstance(insn, str):
            raise TypeError("Instructions must be either an Instruction "
                    "instance or a parseable string. got '%s' instead."
                    % type(insn))

        for insn in insn.split("\n"):
            comment_start = insn.find("#")
            if comment_start >= 0:
                insn = insn[:comment_start]

            insn = insn.strip()
            if not insn:
                continue

            new_instructions.append(insn)

    # }}}

    instructions = new_instructions
    new_instructions = []

    # {{{ pass 2: join-by-paren

    insn_buffer = None

    for i, insn in enumerate(instructions):
        if isinstance(insn, InstructionBase):
            if insn_buffer is not None:
                raise LoopyError("cannot join instruction lines "
                        "by paren-like delimiters "
                        "across InstructionBase instance at instructions index %d"
                        % i)

            new_instructions.append(insn)
        else:
            if insn_buffer is not None:
                insn_buffer = insn_buffer + " " + insn
                if _count_open_paren_symbols(insn_buffer) == 0:
                    new_instructions.append(insn_buffer)
                    insn_buffer = None

            else:
                if _count_open_paren_symbols(insn) == 0:
                    new_instructions.append(insn)
                else:
                    insn_buffer = insn

    if insn_buffer is not None:
        raise LoopyError("unclosed paren-like delimiter at end of 'instructions' "
                "while attempting to join lines by paren-like delimiters")

    # }}}

    instructions = new_instructions
    new_instructions = []

    # {{{ pass 3: defines

    for insn in instructions:
        if isinstance(insn, InstructionBase):
            new_instructions.append(insn)
        else:
            for sub_insn in expand_defines(insn, defines, single_valued=False):
                new_instructions.append(sub_insn)

    # }}}

    instructions = new_instructions
    new_instructions = []

    inames_to_dup = []  # one for each parsed_instruction

    # {{{ pass 4: parsing

    insn_options_stack = [get_default_insn_options_dict()]
    if_predicates_stack = [
            {"predicates": frozenset(),
                "insn_predicates": frozenset()}]

    for insn in instructions:
        if isinstance(insn, InstructionBase):
            local_w_inames = insn_options_stack[-1]["within_inames"]

            if insn.within_inames_is_final:
                if not (local_w_inames <= insn.within_inames):
                    raise LoopyError("non-parsed instruction '%s' without "
                            "inames '%s' (but with final iname dependencies) "
                            "found inside 'for'/'with' block for inames "
                            "'%s'" % (
                                insn.id,
                                ", ".join(local_w_inames - insn.within_inames),
                                local_w_inames))

            else:
                # not final, add inames from current scope
                kwargs = {}
                if insn.id is None:
                    kwargs["id"] = insn_options_stack[-1]["insn_id"]

                insn = insn.copy(
                        within_inames=insn.within_inames | local_w_inames,
                        within_inames_is_final=(
                            # If it's inside a for/with block, then it's
                            # final now.
                            bool(local_w_inames)),
                        depends_on=(
                            (insn.depends_on
                                | insn_options_stack[-1]["depends_on"])
                            if insn_options_stack[-1]["depends_on"] is not None
                            else insn.depends_on),
                        tags=(
                            insn.tags
                            | insn_options_stack[-1]["tags"]),
                        predicates=(
                            insn.predicates
                            | insn_options_stack[-1]["predicates"]),
                        groups=(
                            insn.groups
                            | insn_options_stack[-1]["groups"]),
                        conflicts_with_groups=(
                            insn.conflicts_with_groups
                            | insn_options_stack[-1]["conflicts_with_groups"]),
                        **kwargs)

            new_instructions.append(insn)
            inames_to_dup.append([])

            del local_w_inames

            continue

        with_options_match = WITH_OPTIONS_RE.match(insn)
        if with_options_match is not None:
            insn_options_stack.append(
                    parse_insn_options(
                        insn_options_stack[-1],
                        with_options_match.group("options")))
            # check for bad options
            check_illegal_options(insn_options_stack[-1], "with-block")
            continue

        for_match = FOR_RE.match(insn)
        if for_match is not None:
            options = insn_options_stack[-1].copy()
            added_inames = frozenset(
                    iname.strip()
                    for iname in for_match.group("inames").split(",")
                    if iname.strip())
            if not added_inames:
                raise LoopyError("'for' without inames encountered")

            options["within_inames"] = (
                    options.get("within_inames", frozenset())
                    | added_inames)
            options["within_inames_is_final"] = True

            insn_options_stack.append(options)
            del options
            continue

        if_match = IF_RE.match(insn)
        if if_match is not None:
            options = insn_options_stack[-1].copy()
            predicate = if_match.group("predicate")
            if not predicate:
                raise LoopyError("'if' without predicate encountered")

            from loopy.symbolic import parse
            predicate = parse(predicate)

            options["predicates"] = (
                    options.get("predicates", frozenset())
                    | frozenset([predicate]))

            insn_options_stack.append(options)

            #add to the if_stack
            if_options = options.copy()
            if_options["insn_predicates"] = options["predicates"]
            if_predicates_stack.append(if_options)
            del options
            del predicate
            continue

        elif_match = ELIF_RE.match(insn)
        else_match = ELSE_RE.match(insn)
        if elif_match is not None or else_match is not None:
            prev_predicates = insn_options_stack[-1].get(
                    "predicates", frozenset())
            last_if_predicates = if_predicates_stack[-1].get(
                    "predicates", frozenset())
            insn_options_stack.pop()
            if_predicates_stack.pop()

            outer_predicates = insn_options_stack[-1].get(
                    "predicates", frozenset())
            last_if_predicates = last_if_predicates - outer_predicates

            if elif_match is not None:
                predicate = elif_match.group("predicate")
                if not predicate:
                    raise LoopyError("'elif' without predicate encountered")
                from loopy.symbolic import parse
                predicate = parse(predicate)

                additional_preds = frozenset([predicate])
                del predicate

            else:
                assert else_match is not None
                if not last_if_predicates:
                    raise LoopyError("'else' without 'if'/'elif' encountered")
                additional_preds = frozenset()

            options = insn_options_stack[-1].copy()
            if_options = insn_options_stack[-1].copy()

            from pymbolic.primitives import LogicalNot
            options["predicates"] = (
                    options.get("predicates", frozenset())
                    | outer_predicates
                    | prev_predicates - last_if_predicates
                    | frozenset(
                        LogicalNot(pred) for pred in last_if_predicates)
                    | additional_preds
                    )
            if_options["predicates"] = additional_preds
            #hold on to this for comparison / stack popping later
            if_options["insn_predicates"] = options["predicates"]

            insn_options_stack.append(options)
            if_predicates_stack.append(if_options)

            del options
            del additional_preds
            del last_if_predicates

            continue

        if insn == "end":
            obj = insn_options_stack.pop()
            #if this object is the end of an if statement
            if obj["predicates"] == if_predicates_stack[-1]["insn_predicates"] and\
                    if_predicates_stack[-1]["insn_predicates"] and\
                    obj["within_inames"] == if_predicates_stack[-1]["within_inames"]:
                if_predicates_stack.pop()
            continue

        insn_match = SPECIAL_INSN_RE.match(insn)
        if insn_match is not None:
            insn, insn_inames_to_dup = parse_special_insn(
                    insn_match.groupdict(), insn_options_stack[-1])
            new_instructions.append(insn)
            inames_to_dup.append(insn_inames_to_dup)
            continue

        subst_match = SUBST_RE.match(insn)
        if subst_match is not None:
            subst = parse_subst_rule(subst_match.groupdict())
            substitutions[subst.name] = subst
            continue

        insn_match = INSN_RE.match(insn)
        if insn_match is not None:
            insn, insn_inames_to_dup = parse_insn(
                    insn_match.groupdict(), insn_options_stack[-1])
            new_instructions.append(insn)
            inames_to_dup.append(insn_inames_to_dup)
            continue

        insn_match = EMPTY_LHS_INSN_RE.match(insn)
        if insn_match is not None:
            insn, insn_inames_to_dup = parse_insn(
                    insn_match.groupdict(), insn_options_stack[-1])
            new_instructions.append(insn)
            inames_to_dup.append(insn_inames_to_dup)
            continue

        raise LoopyError("instruction parse error: %s" % insn)

    if len(insn_options_stack) != 1:
        raise LoopyError("unbalanced number of 'for'/'with' and 'end' "
                "declarations")

    # }}}

    return new_instructions, inames_to_dup, substitutions

# }}}


# {{{ domain parsing

EMPTY_SET_DIMS_RE = re.compile(r"^\s*\{\s*\:")
SET_DIMS_RE = re.compile(r"^\s*\{\s*\[([a-zA-Z0-9_, ]+)\]\s*\:")


def _find_inames_in_set(dom_str):
    empty_match = EMPTY_SET_DIMS_RE.match(dom_str)
    if empty_match is not None:
        return set()

    match = SET_DIMS_RE.match(dom_str)
    if match is None:
        raise RuntimeError("invalid syntax for domain '%s'" % dom_str)

    result = {iname.strip() for iname in match.group(1).split(",")
            if iname.strip()}

    return result


EX_QUANT_RE = re.compile(r"\bexists\s+([a-zA-Z0-9])\s*\:")


def _find_existentially_quantified_inames(dom_str):
    return {ex_quant.group(1) for ex_quant in EX_QUANT_RE.finditer(dom_str)}


def parse_domains(domains, defines):
    if isinstance(domains, (isl.BasicSet, str)):
        domains = [domains]

    result = []
    used_inames = set()

    for dom in domains:
        if isinstance(dom, str):
            dom, = expand_defines(dom, defines)

            if not dom.lstrip().startswith("["):
                # i.e. if no parameters are already given
                parameters = (_gather_isl_identifiers(dom)
                        - _find_inames_in_set(dom)
                        - _find_existentially_quantified_inames(dom))
                dom = "[{}] -> {}".format(",".join(sorted(parameters)), dom)

            try:
                dom = isl.BasicSet.read_from_str(isl.DEFAULT_CONTEXT, dom)
            except Exception:
                print("failed to parse domain '%s'" % dom)
                raise
        else:
            assert isinstance(dom, (isl.Set, isl.BasicSet))
            # assert dom.get_ctx() == ctx

        if isinstance(dom, isl.Set):
            from loopy.isl_helpers import convexify
            dom = convexify(dom)

        for i_iname in range(dom.dim(dim_type.set)):
            iname = dom.get_dim_name(dim_type.set, i_iname)

            if iname is None:
                raise RuntimeError("domain '%s' provided no iname at index "
                        "%d (redefined iname?)" % (dom, i_iname))

            if iname in used_inames:
                raise RuntimeError("domain '%s' redefines iname '%s' "
                        "that is part of a previous domain" % (dom, iname))

            used_inames.add(iname)

        result.append(dom)

    return result

# }}}


# {{{ guess kernel args (if requested)

class IndexRankFinder(CSECachingMapperMixin, WalkMapper):
    def __init__(self, arg_name):
        self.arg_name = arg_name
        self.index_ranks = []

    def map_subscript(self, expr):
        WalkMapper.map_subscript(self, expr)

        from pymbolic.primitives import Variable
        assert isinstance(expr.aggregate, Variable)

        if expr.aggregate.name == self.arg_name:
            if not isinstance(expr.index, tuple):
                self.index_ranks.append(1)
            else:
                self.index_ranks.append(len(expr.index))

    def map_common_subexpression_uncached(self, expr):
        if not self.visit(expr):
            return

        self.rec(expr.child)
        self.post_visit(expr)


class ArgumentGuesser:
    def __init__(self, domains, instructions, temporary_variables,
            subst_rules, default_offset):
        self.domains = domains
        self.instructions = instructions
        self.temporary_variables = temporary_variables
        self.subst_rules = subst_rules
        self.default_offset = default_offset

        from loopy.symbolic import SubstitutionRuleExpander
        self.submap = SubstitutionRuleExpander(subst_rules)

        self.all_inames = set()
        for dom in domains:
            self.all_inames.update(dom.get_var_names(dim_type.set))

        all_params = set()
        for dom in domains:
            all_params.update(dom.get_var_names(dim_type.param))
        self.all_params = all_params - self.all_inames

        self.all_names = set()
        self.all_written_names = set()
        from loopy.symbolic import get_dependencies
        for insn in instructions:
            for pred in insn.predicates:
                self.all_names.update(get_dependencies(self.submap(pred)))

            if isinstance(insn, MultiAssignmentBase):
                for assignee_var_name in insn.assignee_var_names():
                    self.all_written_names.add(assignee_var_name)

                self.all_names.update(get_dependencies(
                    self.submap(insn.assignees)))
                self.all_names.update(get_dependencies(
                    self.submap(insn.expression)))

    def find_index_rank(self, name):
        irf = IndexRankFinder(name)

        def run_irf(expr):
            irf(self.submap(expr))
            return expr

        for insn in self.instructions:
            insn.with_transformed_expressions(run_irf)

        if not irf.index_ranks:
            return 0
        else:
            from pytools import single_valued
            return single_valued(irf.index_ranks)

    def make_new_arg(self, arg_name):
        arg_name = arg_name.strip()
        import loopy as lp
        from loopy.kernel.data import ValueArg, ArrayArg

        if arg_name in self.all_params:
            return ValueArg(arg_name)

        if arg_name in self.all_written_names:
            # It's not a temp var, and thereby not a domain parameter--the only
            # other writable type of variable is an argument.

            return ArrayArg(arg_name,
                    shape=lp.auto,
                    offset=self.default_offset,
                    address_space=AddressSpace.GLOBAL)

        irank = self.find_index_rank(arg_name)
        if irank == 0:
            # read-only, no indices
            return ValueArg(arg_name)
        else:
            return ArrayArg(
                    arg_name, shape=lp.auto, offset=self.default_offset,
                    address_space=AddressSpace.GLOBAL)

    def convert_names_to_full_args(self, kernel_args):
        new_kernel_args = []

        for arg in kernel_args:
            if isinstance(arg, str) and arg != "...":
                new_kernel_args.append(self.make_new_arg(arg))
            else:
                new_kernel_args.append(arg)

        return new_kernel_args

    def guess_kernel_args_if_requested(self, kernel_args):
        # Ellipsis is syntactically allowed in Py3.
        if "..." not in kernel_args and Ellipsis not in kernel_args:
            return kernel_args

        kernel_args = [arg for arg in kernel_args
                if arg is not Ellipsis and arg != "..."]

        # {{{ find names that are *not* arguments

        temp_var_names = set(self.temporary_variables.keys())

        for insn in self.instructions:
            if isinstance(insn, MultiAssignmentBase):
                for assignee_var_name, temp_var_type in zip(
                        insn.assignee_var_names(),
                        insn.temp_var_types):
                    if temp_var_type.has_value:
                        temp_var_names.add(assignee_var_name)

        # }}}

        # {{{ find existing and new arg names

        existing_arg_names = set()
        for arg in kernel_args:
            existing_arg_names.add(arg.name)

        not_new_arg_names = existing_arg_names | temp_var_names | self.all_inames

        from loopy.kernel.data import ArrayBase
        from loopy.symbolic import get_dependencies
        for arg in kernel_args:
            if isinstance(arg, ArrayBase):
                if isinstance(arg.shape, tuple):
                    self.all_names.update(
                            get_dependencies(arg.shape))

        new_arg_names = (self.all_names | self.all_params) - not_new_arg_names

        # }}}

        for arg_name in sorted(new_arg_names):
            kernel_args.append(self.make_new_arg(arg_name))

        return kernel_args

# }}}


# {{{ sanity checking

def check_for_duplicate_names(knl):
    name_to_source = {}

    def add_name(name, source):
        if name in name_to_source:
            raise RuntimeError("invalid %s name '%s'--name already used as "
                    "%s" % (source, name, name_to_source[name]))

        name_to_source[name] = source

    for name in knl.all_inames():
        add_name(name, "iname")
    for arg in knl.args:
        add_name(arg.name, "argument")
    for name in knl.temporary_variables:
        add_name(name, "temporary")
    for name in knl.substitutions:
        add_name(name, "substitution")


def check_for_nonexistent_iname_deps(knl):
    for insn in knl.instructions:
        if not set(insn.within_inames) <= knl.all_inames():
            raise ValueError("In instruction '%s': "
                    "cannot force dependency on inames '%s'--"
                    "they don't exist" % (
                        insn.id,
                        ",".join(
                            set(insn.within_inames)-knl.all_inames())))


def check_for_multiple_writes_to_loop_bounds(knl):
    from islpy import dim_type

    domain_parameters = set()
    for dom in knl.domains:
        domain_parameters.update(dom.get_space().get_var_dict(dim_type.param))

    temp_var_domain_parameters = domain_parameters & set(
            knl.temporary_variables)

    wmap = knl.writer_map()
    for tvpar in temp_var_domain_parameters:
        par_writers = wmap[tvpar]
        if len(par_writers) != 1:
            raise RuntimeError("there must be exactly one write "
                    "to data-dependent domain parameter '%s' (found %d)"
                    % (tvpar, len(par_writers)))


def check_written_variable_names(knl):
    admissible_vars = (
            {arg.name for arg in knl.args}
            | set(knl.temporary_variables.keys()))

    for insn in knl.instructions:
        for var_name in insn.assignee_var_names():
            if var_name not in admissible_vars:
                raise RuntimeError("variable '%s' not declared or not "
                        "allowed for writing" % var_name)

# }}}


# {{{ expand common subexpressions into assignments

class CSEToAssignmentMapper(IdentityMapper):
    def __init__(self, add_assignment):
        self.add_assignment = add_assignment
        self.expr_to_var = {}

    def map_reduction(self, expr, additional_inames):
        additional_inames = additional_inames | frozenset(expr.inames)

        return super().map_reduction(
                expr, additional_inames)

    def map_common_subexpression(self, expr, additional_inames):
        try:
            return self.expr_to_var[expr.child]
        except KeyError:
            from loopy.symbolic import TypedCSE
            if isinstance(expr, TypedCSE):
                dtype = expr.dtype
            else:
                dtype = None

            child = self.rec(expr.child, additional_inames)
            from pymbolic.primitives import Variable
            if isinstance(child, Variable):
                return child

            var_name = self.add_assignment(
                    expr.prefix, child, dtype, additional_inames)
            var = Variable(var_name)
            self.expr_to_var[expr.child] = var
            return var


def expand_cses(instructions, inames_to_dup, cse_prefix="cse_expr"):
    def add_assignment(base_name, expr, dtype, additional_inames):
        if base_name is None:
            base_name = "var"

        new_var_name = var_name_gen(base_name)

        if dtype is not None:
            dtype = np.dtype(dtype)

        import loopy as lp
        from loopy.kernel.data import TemporaryVariable
        new_temp_vars.append(TemporaryVariable(
                name=new_var_name,
                dtype=dtype,
                address_space=lp.auto,
                shape=()))

        from pymbolic.primitives import Variable
        new_insn = Assignment(
                id=None,
                assignee=Variable(new_var_name),
                expression=expr,
                predicates=insn.predicates,
                within_inames=insn.within_inames | additional_inames,
                within_inames_is_final=insn.within_inames_is_final,
                )
        newly_created_insn_ids.add(new_insn.id)
        new_insns.append(new_insn)
        if insn_inames_to_dup:
            raise LoopyError("in-line iname duplication not allowed in "
                    "an instruction containing a tagged common "
                    "subexpression (found in instruction '%s')"
                    % insn)

        new_inames_to_dup.append(insn_inames_to_dup)

        return new_var_name

    cseam = CSEToAssignmentMapper(add_assignment=add_assignment)

    new_insns = []
    new_inames_to_dup = []

    from pytools import UniqueNameGenerator
    var_name_gen = UniqueNameGenerator(forced_prefix=cse_prefix)

    newly_created_insn_ids = set()
    new_temp_vars = []

    for insn, insn_inames_to_dup in zip(instructions, inames_to_dup):
        if isinstance(insn, MultiAssignmentBase):
            new_insns.append(insn.copy(
                expression=cseam(insn.expression, frozenset())))
            new_inames_to_dup.append(insn_inames_to_dup)
        else:
            new_insns.append(insn)
            new_inames_to_dup.append(insn_inames_to_dup)

    return new_insns, new_inames_to_dup, new_temp_vars

# }}}


# {{{ add_sequential_dependencies

def add_sequential_dependencies(knl):
    new_insns = []
    prev_insn = None
    for insn in knl.instructions:
        depon = insn.depends_on
        if depon is None:
            depon = frozenset()

        if prev_insn is not None:
            depon = depon | frozenset((prev_insn.id,))

        insn = insn.copy(
                depends_on=depon,
                depends_on_is_final=True)

        new_insns.append(insn)

        prev_insn = insn

    return knl.copy(instructions=new_insns)

# }}}


# {{{ temporary variable creation

def create_temporaries(knl, default_order):
    new_insns = []
    new_temp_vars = knl.temporary_variables.copy()

    import loopy as lp

    for insn in knl.instructions:
        if isinstance(insn, MultiAssignmentBase):
            for assignee_name, temp_var_type in zip(
                    insn.assignee_var_names(),
                    insn.temp_var_types):

                if not temp_var_type.has_value:
                    continue

                if assignee_name in new_temp_vars:
                    raise RuntimeError("cannot create temporary variable '%s'--"
                            "already exists" % assignee_name)
                if assignee_name in knl.arg_dict:
                    raise RuntimeError("cannot create temporary variable '%s'--"
                            "already exists as argument" % assignee_name)

                logger.debug("%s: creating temporary %s"
                        % (knl.name, assignee_name))

                new_temp_vars[assignee_name] = lp.TemporaryVariable(
                        name=assignee_name,
                        dtype=temp_var_type.value,
                        address_space=lp.auto,
                        base_indices=lp.auto,
                        shape=lp.auto,
                        order=default_order,
                        target=knl.target)

            if isinstance(insn, Assignment):
                insn = insn.copy(temp_var_type=Optional())
            else:
                insn = insn.copy(temp_var_types=(Optional(),) * len(insn.assignees))

        new_insns.append(insn)

    return knl.copy(
            instructions=new_insns,
            temporary_variables=new_temp_vars)

# }}}


# {{{ determine shapes of temporaries

def find_shapes_of_vars(knl, var_names, feed_expression):
    from loopy.symbolic import BatchedAccessRangeMapper, SubstitutionRuleExpander
    submap = SubstitutionRuleExpander(knl.substitutions)

    armap = BatchedAccessRangeMapper(knl, var_names)

    def run_through_armap(expr, inames):
        armap(submap(expr), inames)
        return expr

    feed_expression(run_through_armap)

    var_to_base_indices = {}
    var_to_shape = {}
    var_to_error = {}

    from loopy.diagnostic import StaticValueFindingError

    for var_name in var_names:
        access_range = armap.access_ranges[var_name]
        bad_subscripts = armap.bad_subscripts[var_name]

        if access_range is not None:
            try:
                base_indices, shape = list(zip(*[
                        knl.cache_manager.base_index_and_length(
                            access_range, i)
                        for i in range(access_range.dim(dim_type.set))]))
            except StaticValueFindingError as e:
                var_to_error[var_name] = str(e)
                continue

        else:
            if bad_subscripts:
                raise RuntimeError("cannot determine access range for '%s': "
                        "undetermined index in subscript(s) '%s'"
                        % (var_name, ", ".join(
                                str(i) for i in bad_subscripts)))

            # no subscripts found, let's call it a scalar
            base_indices = ()
            shape = ()

        var_to_base_indices[var_name] = base_indices
        var_to_shape[var_name] = shape

    return var_to_base_indices, var_to_shape, var_to_error


def determine_shapes_of_temporaries(knl):
    new_temp_vars = knl.temporary_variables.copy()

    import loopy as lp

    vars_needing_shape_inference = set()

    for tv in knl.temporary_variables.values():
        if tv.shape is lp.auto or tv.base_indices is lp.auto:
            vars_needing_shape_inference.add(tv.name)

    def feed_all_expressions(receiver):
        for insn in knl.instructions:
            insn.with_transformed_expressions(
                lambda expr: receiver(expr, knl.insn_inames(insn)))

    var_to_base_indices, var_to_shape, var_to_error = (
        find_shapes_of_vars(
                knl, vars_needing_shape_inference, feed_all_expressions))

    # {{{ fall back to legacy method

    if len(var_to_error) > 0:
        vars_needing_shape_inference = set(var_to_error.keys())

        for varname, err in var_to_error.items():
            warn_with_kernel(knl, "temp_shape_fallback",
                             "Had to fall back to legacy method of determining "
                             "shape of temporary '%s' because: %s"
                             % (varname, err))

        def feed_assignee_of_instruction(receiver):
            for insn in knl.instructions:
                for assignee in insn.assignees:
                    receiver(assignee, knl.insn_inames(insn))

        var_to_base_indices_fallback, var_to_shape_fallback, var_to_error = (
            find_shapes_of_vars(
                    knl, vars_needing_shape_inference, feed_assignee_of_instruction))

        if len(var_to_error) > 0:
            # No way around errors: propagate an exception upward.
            formatted_errors = (
                "\n\n".join("'{}': {}".format(varname, var_to_error[varname])
                for varname in sorted(var_to_error.keys())))

            raise LoopyError("got the following exception(s) trying to find the "
                    "shape of temporary variables: %s" % formatted_errors)

        var_to_base_indices.update(var_to_base_indices_fallback)
        var_to_shape.update(var_to_shape_fallback)

    # }}}

    new_temp_vars = {}

    for tv in knl.temporary_variables.values():
        if tv.base_indices is lp.auto:
            tv = tv.copy(base_indices=var_to_base_indices[tv.name])
        if tv.shape is lp.auto:
            tv = tv.copy(shape=var_to_shape[tv.name])
        new_temp_vars[tv.name] = tv

    return knl.copy(temporary_variables=new_temp_vars)

# }}}


# {{{ expand defines in shapes

def expand_defines_in_shapes(kernel, defines):
    from loopy.kernel.array import ArrayBase
    from loopy.kernel.creation import expand_defines_in_expr

    def expr_map(expr):
        return expand_defines_in_expr(expr, defines)

    processed_args = []
    for arg in kernel.args:
        if isinstance(arg, ArrayBase):
            arg = arg.map_exprs(expr_map)

        processed_args.append(arg)

    processed_temp_vars = {}
    for tv in kernel.temporary_variables.values():
        processed_temp_vars[tv.name] = tv.map_exprs(expr_map)

    return kernel.copy(
            args=processed_args,
            temporary_variables=processed_temp_vars,
            )

# }}}


# {{{ guess argument shapes

def guess_arg_shape_if_requested(kernel, default_order):
    new_args = []

    import loopy as lp
    from loopy.kernel.array import ArrayBase
    from loopy.kernel.tools import guess_var_shape

    for arg in kernel.args:
        if isinstance(arg, ArrayBase) and arg.shape is lp.auto:
            shape = guess_var_shape(kernel, arg.name)

            if arg.shape is lp.auto:
                arg = arg.copy(shape=shape)

        new_args.append(arg)

    return kernel.copy(args=new_args)

# }}}


# {{{ apply default_order to args

def apply_default_order_to_args(kernel, default_order):
    from loopy.kernel.array import ArrayBase

    processed_args = []
    for arg in kernel.args:
        if isinstance(arg, ArrayBase) and arg.order is None:
            arg = arg.copy(order=default_order)
        processed_args.append(arg)

    return kernel.copy(args=processed_args)

# }}}


# {{{ resolve instruction dependencies

WILDCARD_SYMBOLS = "*?["


def _is_wildcard(s):
    return any(c in s for c in WILDCARD_SYMBOLS)


def _resolve_dependencies(what, knl, insn, deps):
    from loopy.transform.instruction import find_instructions_in_single_kernel
    from loopy.match import MatchExpressionBase

    new_deps = []

    for dep in deps:
        found_any = False

        if isinstance(dep, MatchExpressionBase):
            for new_dep in find_instructions_in_single_kernel(knl, dep):
                if new_dep.id != insn.id:
                    new_deps.append(new_dep.id)
                    found_any = True
        elif _is_wildcard(dep):
            from fnmatch import fnmatchcase
            for other_insn in knl.instructions:
                if other_insn.id != insn.id and fnmatchcase(other_insn.id, dep):
                    new_deps.append(other_insn.id)
                    found_any = True
        else:
            if dep in knl.id_to_insn:
                new_deps.append(dep)
                found_any = True

        if not found_any and knl.options.check_dep_resolution:
            raise LoopyError("instruction '%s' declared %s on '%s', "
                    "which did not resolve to any instruction present in the "
                    "kernel '%s'. Set the kernel option 'check_dep_resolution'"
                    "to False to disable this check."
                    % (insn.id, what, dep, knl.name))

    for dep_id in new_deps:
        if dep_id not in knl.id_to_insn:
            raise LoopyError("instruction '%s' depends on instruction id '%s', "
                    "which was not found" % (insn.id, dep_id))

    return frozenset(new_deps)


def resolve_dependencies(knl):
    new_insns = []

    for insn in knl.instructions:
        new_insns.append(insn.copy(
            depends_on=_resolve_dependencies(
                "a dependency", knl, insn, insn.depends_on),
            no_sync_with=frozenset(
                (resolved_insn_id, nosync_scope)
                for nosync_dep, nosync_scope in insn.no_sync_with
                for resolved_insn_id in
                _resolve_dependencies("nosync", knl, insn, (nosync_dep,))),
            ))

    return knl.copy(instructions=new_insns)

# }}}


# {{{ add used inames deps

def add_used_inames(knl):
    new_insns = []

    for insn in knl.instructions:
        deps = insn.read_dependency_names() | insn.write_dependency_names()
        iname_deps = deps & knl.all_inames()

        new_within_inames = insn.within_inames | iname_deps

        if new_within_inames != insn.within_inames:
            insn = insn.copy(within_inames=new_within_inames)

        new_insns.append(insn)

    return knl.copy(instructions=new_insns)

# }}}


# {{{ add inferred iname deps

def add_inferred_inames(knl):
    from loopy.kernel.tools import find_all_insn_inames
    insn_inames = find_all_insn_inames(knl)

    return knl.copy(instructions=[
            insn.copy(within_inames=insn_inames[insn.id])
            for insn in knl.instructions])

# }}}


# {{{ apply single-writer heuristic

@iterate_over_kernels_if_given_program
def apply_single_writer_depencency_heuristic(kernel, warn_if_used=True):
    logger.debug("%s: default deps" % kernel.name)

    from loopy.transform.subst import expand_subst
    expanded_kernel = expand_subst(kernel)

    writer_map = kernel.writer_map()

    arg_names = {arg.name for arg in kernel.args}

    var_names = arg_names | set(kernel.temporary_variables.keys())

    dep_map = {
            insn.id: insn.read_dependency_names() & var_names
            for insn in expanded_kernel.instructions}

    new_insns = []
    for insn in kernel.instructions:
        if not insn.depends_on_is_final:
            auto_deps = set()

            # {{{ add automatic dependencies

            all_my_var_writers = set()
            for var in dep_map[insn.id]:
                var_writers = writer_map.get(var, set())
                all_my_var_writers |= var_writers

                if not var_writers and var not in arg_names:
                    tv = kernel.temporary_variables[var]
                    if tv.initializer is None:
                        warn_with_kernel(kernel, "read_no_write(%s)" % var,
                                "temporary variable '%s' is read, but never written."
                                % var)

                if len(var_writers) == 1:
                    auto_deps.update(
                            var_writers
                            - {insn.id})

            # }}}

            depends_on = insn.depends_on
            if depends_on is None:
                depends_on = frozenset()

            new_deps = frozenset(auto_deps) | depends_on

            if warn_if_used and new_deps != depends_on:
                warn_with_kernel(kernel, "single_writer_after_creation",
                        "The single-writer dependency heuristic added dependencies "
                        "on instruction ID(s) '%s' to instruction ID '%s' after "
                        "kernel creation is complete. This is deprecated and "
                        "may stop working in the future. "
                        "To fix this, ensure that instruction dependencies "
                        "are added/resolved as soon as possible, ideally at kernel "
                        "creation time."
                        % (", ".join(new_deps - depends_on), insn.id))

            insn = insn.copy(depends_on=new_deps)

        new_insns.append(insn)

    return kernel.copy(instructions=new_insns)

# }}}


# {{{ slice to sub array ref

def get_slice_params(slice, dimension_length):
    """
    Returns the slice parameters across an axes spanning *domain_length* as a
    tuple of ``(start, stop, step)``.

    :arg slice: An instance of :class:`pymbolic.primitives.Slice`.
    :arg dimension_length: The axes length swept by *slice*.
    """
    from pymbolic.primitives import Slice
    assert isinstance(slice, Slice)
    start, stop, step = slice.start, slice.stop, slice.step

    # {{{ defaulting parameters

    if step is None:
        step = 1

    if step == 0:
        raise LoopyError("Slice cannot have 0 step size.")

    if start is None:
        if step > 0:
            start = 0
        else:
            start = dimension_length-1

    if stop is None:
        if step > 0:
            stop = dimension_length
        else:
            stop = -1

    # }}}

    return start, stop, step


class SliceToInameReplacer(IdentityMapper):
    """
    Converts slices to instances of :class:`loopy.symbolic.SubArrayRef`.

    .. attribute:: var_name_gen

        Variable name generator, in order to generate unique inames within the
        kernel domain.

    .. attribute:: knl

        An instance of :class:`loopy.LoopKernel`

    .. attribute:: subarray_ref_bounds

        A :class:`list` (one entry for each :class:`SubArrayRef` to be created)
        of :class:`dict` instances to store the slices enountered in the
        expressions as a mapping from ``iname`` to a tuple of ``(start, stop,
        step)``, which describes the boxy (i.e. affine) constraints imposed on
        the ``iname`` by the corresponding slice notation its intended to
        replace.
    """
    def __init__(self, knl, var_name_gen):
        self.var_name_gen = var_name_gen
        self.knl = knl

        # caching to map equivalent slices to equivalent SubArrayRefs
        self.cache = {}

        self.subarray_ref_bounds = []

    def clear_cache(self):
        self.cache = {}

    def map_subscript(self, expr):
        if expr in self.cache:
            return self.cache[expr]

        subscript_iname_bounds = {}
        self.subarray_ref_bounds.append(subscript_iname_bounds)

        new_index = []
        swept_inames = []
        for i, index in enumerate(expr.index_tuple):
            if isinstance(index, Slice):
                unique_var_name = self.var_name_gen(based_on="i")
                if expr.aggregate.name in self.knl.arg_dict:
                    domain_length = self.knl.arg_dict[expr.aggregate.name].shape[i]
                elif expr.aggregate.name in self.knl.temporary_variables:
                    domain_length = self.knl.temporary_variables[
                            expr.aggregate.name].shape[i]
                else:
                    raise LoopyError("Slice notation is only supported for "
                            "variables whose shapes are known at creation time "
                            "-- maybe add the shape for the sliced argument.")
                start, stop, step = get_slice_params(
                        index, domain_length)
                subscript_iname_bounds[unique_var_name] = (start, stop, step)

                new_index.append(start+step*Variable(unique_var_name))

                swept_inames.append(Variable(unique_var_name))
            else:
                new_index.append(index)

        if swept_inames:
            result = SubArrayRef(tuple(swept_inames), Subscript(
                self.rec(expr.aggregate),
                self.rec(tuple(new_index))))
        else:
            result = IdentityMapper.map_subscript(self, expr)

        self.cache[expr] = result

        return result

    def map_call(self, expr):
        def _convert_array_to_slices(arg):
            # FIXME: We do not support something like A[1] should point to the
            # second row if 'A' is 3 x 3 array.
            if isinstance(arg, Variable):
                from loopy.kernel.data import auto
                if (arg.name in self.knl.temporary_variables):
                    if self.knl.temporary_variables[arg.name].shape in [
                            auto, None]:
                        # do not convert arrays with unknown shapes to slices.
                        array_arg_shape = ()
                    else:
                        array_arg_shape = (
                                self.knl.temporary_variables[arg.name].shape)
                elif arg.name in self.knl.arg_dict:
                    if isinstance(self.knl.arg_dict[arg.name], ValueArg):
                        array_arg_shape = ()
                    else:
                        array_arg_shape = self.knl.arg_dict[arg.name].shape
                else:
                    assert arg.name in self.knl.all_inames()
                    array_arg_shape = ()

                if array_arg_shape != ():
                    return Subscript(arg, tuple(Slice(()) for _ in
                        array_arg_shape))
            return arg

        return Call(expr.function,
                tuple(self.rec(_convert_array_to_slices(par)) for par in
                    expr.parameters))

    # FIXME: Missing map_call_with_kwargs

    def get_iname_domain_as_isl_set(self):
        """
        Returns the extra domain constraints imposed by the slice inames,
        recorded in :attr:`iname_domains`.
        """
        subarray_ref_domains = []
        for sar_bounds in self.subarray_ref_bounds:
            ctx = self.knl.isl_context
            space = isl.Space.create_from_names(ctx,
                    set=list(sar_bounds.keys()))
            from loopy.symbolic import DependencyMapper
            args_as_params_for_domains = set()
            for _, (start, stop, step) in sar_bounds.items():
                args_as_params_for_domains |= DependencyMapper()(start)
                args_as_params_for_domains |= DependencyMapper()(stop)
                args_as_params_for_domains |= DependencyMapper()(step)

            space = space.add_dims(dim_type.param, len(args_as_params_for_domains))
            for i, arg in enumerate(args_as_params_for_domains):
                space = space.set_dim_name(dim_type.param, i, arg.name)

            iname_set = isl.BasicSet.universe(space)

            from loopy.isl_helpers import make_slab
            for iname, (start, stop, step) in sar_bounds.items():
                iname_set = iname_set & make_slab(space, iname, start, stop, step)

            subarray_ref_domains.append(iname_set)

        return subarray_ref_domains


def realize_slices_array_inputs_as_sub_array_refs(kernel):
    """
    Returns a kernel with the instances of :class:`pymbolic.primitives.Slice`
    encountered in expressions replaced as `loopy.symbolic.SubArrayRef`.
    """
    unique_var_name_generator = kernel.get_var_name_generator()
    slice_replacer = SliceToInameReplacer(kernel, unique_var_name_generator)
    new_insns = []

    for insn in kernel.instructions:
        if isinstance(insn, CallInstruction):
            new_expr = slice_replacer(insn.expression)
            new_assignees = tuple(slice_replacer(assignee) for assignee in
                    insn.assignees)
            new_insns.append(insn.copy(assignees=new_assignees,
                expression=new_expr))
        elif isinstance(insn, (CInstruction, MultiAssignmentBase,
                _DataObliviousInstruction)):
            new_insns.append(insn)
        else:
            raise NotImplementedError("Unknown type of instruction -- %s" %
                    type(insn))

        slice_replacer.clear_cache()

    return kernel.copy(
            domains=(
                kernel.domains
                + slice_replacer.get_iname_domain_as_isl_set()),
            instructions=new_insns)

# }}}


# {{{ kernel creation top-level

def make_kernel(domains, instructions, kernel_data=["..."], **kwargs):
    """User-facing kernel creation entrypoint.

    :arg domains:

        A list of :class:`islpy.BasicSet` (i.e. convex set) instances
        representing the :ref:`domain-tree`. May also be a list of strings
        which will be parsed into such instances according to :ref:`isl-syntax`.

    :arg instructions:

        A list of :class:`Assignment` (or other :class:`InstructionBase`
        subclasses), possibly intermixed with instances of
        :class:`SubstitutionRule`. This same list may also contain strings
        which will be parsed into such objects using the
        :ref:`assignment-syntax` and the :ref:`subst-rule-syntax`.  May also be
        a single multi-line string which will be split into lines and then
        parsed.

    :arg kernel_data:

        A list of :class:`ValueArg`, :class:`ArrayArg`, ... (etc.) instances.
        The order of these arguments determines the order of the arguments
        to the generated kernel.

        May also contain :class:`TemporaryVariable` instances(which do not
        give rise to kernel-level arguments).

        The string ``"..."`` may be passed as one of the entries
        of the list, in which case loopy will infer names, shapes,
        and types of arguments from the kernel code. It is
        possible to just pass the list ``["..."]``, in which case
        all arguments are inferred.

        In Python 3, the string ``"..."`` may be spelled somewhat more sensibly
        as just ``...`` (the ellipsis), for the same meaning.

        As an additional option, each argument may be specified as just a name
        (a string). This is useful to specify argument ordering. All other
        characteristics of the named arguments are inferred.

    The following keyword arguments are recognized:

    :arg preambles: a list of (tag, code) tuples that identify preamble
        snippets.
        Each tag's snippet is only included once, at its first occurrence.
        The preambles will be inserted in order of their tags.
    :arg preamble_generators: a list of functions of signature
        (seen_dtypes, seen_functions) where seen_functions is a set of
        (name, c_name, arg_dtypes), generating extra entries for *preambles*.
    :arg default_order: "C" (default) or "F"
    :arg default_offset: 0 or :class:`loopy.auto`. The default value of
        *offset* in :attr:`ArrayArg` for guessed arguments.
        Defaults to 0.
    :arg function_manglers: list of functions of signature
        ``(target, name, arg_dtypes)``
        returning a :class:`loopy.CallMangleInfo`.
    :arg symbol_manglers: list of functions of signature (name) returning
        a tuple (result_dtype, c_name), where c_name is the C-level symbol to
        be evaluated.
    :arg assumptions: the initial implemented_domain, captures assumptions
        on loop domain parameters. (an isl.Set or a string in
        :ref:`isl-syntax`.  If given as a string, only the CONDITIONS part of
        the set notation should be given.)
    :arg local_sizes: A dictionary from integers to integers, mapping
        workgroup axes to their sizes, e.g. *{0: 16}* forces axis 0 to be
        length 16.
    :arg silenced_warnings: a list (or semicolon-separated string) or warnings
        to silence
    :arg options: an instance of :class:`loopy.Options` or an equivalent
        string representation
    :arg target: an instance of :class:`loopy.TargetBase`, or *None*,
        to use the default target.
    :arg seq_dependencies: If *True*, dependencies that sequentially
        connect the given *instructions* will be added. Defaults to
        *False*.
    :arg fixed_parameters: A dictionary of *name*/*value* pairs, where *name*
        will be fixed to *value*. *name* may refer to :ref:`domain-parameters`
        or :ref:`arguments`. See also :func:`loopy.fix_parameters`.

    :arg lang_version: The language version against which the kernel was
        written, a tuple. To ensure future compatibility, copy the current value of
        :data:`loopy.MOST_RECENT_LANGUAGE_VERSION` and pass that value.

        (If you just pass :data:`loopy.MOST_RECENT_LANGUAGE_VERSION` directly,
        breaking language changes *will* apply to your kernel without asking,
        likely breaking your code.)

        If not given, this value defaults to version **(2018, 2)** and
        a warning will be issued.

        To set the kernel version for all :mod:`loopy` kernels in a (Python) source
        file, you may simply say::

            from loopy.version import LOOPY_USE_LANGUAGE_VERSION_2018_2

        If *lang_version* is not explicitly given, that version value will be used.

        See also :ref:`language-versioning`.

    .. versionchanged:: 2017.2.1

        *lang_version* added.

    .. versionchanged:: 2017.2

        *fixed_parameters* added.

    .. versionchanged:: 2016.3

        *seq_dependencies* added.
    """

    creation_plog = ProcessLogger(
            logger,
            "%s: instantiate" % kwargs.get("name", "(unnamed)"))

    defines = kwargs.pop("defines", {})
    default_order = kwargs.pop("default_order", "C")
    default_offset = kwargs.pop("default_offset", 0)
    silenced_warnings = kwargs.pop("silenced_warnings", [])
    options = kwargs.pop("options", None)
    flags = kwargs.pop("flags", None)
    target = kwargs.pop("target", None)
    seq_dependencies = kwargs.pop("seq_dependencies", False)
    fixed_parameters = kwargs.pop("fixed_parameters", {})
    is_callee_kernel = kwargs.pop("is_callee_kernel", False)

    if defines:
        from warnings import warn
        warn("'defines' argument to make_kernel is deprecated. "
                "Use lp.fix_parameters instead",
                DeprecationWarning, stacklevel=2)

    if target is None:
        from loopy import _DEFAULT_TARGET
        target = _DEFAULT_TARGET

    if flags is not None:
        if options is not None:
            raise TypeError("may not pass both 'options' and 'flags'")

        from warnings import warn
        warn("'flags' is deprecated. Use 'options' instead",
                DeprecationWarning, stacklevel=2)
        options = flags

    from loopy.options import make_options
    options = make_options(options)

    # {{{ handle kernel language version

    from loopy.version import LANGUAGE_VERSION_SYMBOLS

<<<<<<< HEAD
    version_to_symbol = dict(
            (getattr(loopy.version, lvs), lvs)
            for lvs in LANGUAGE_VERSION_SYMBOLS)
=======
        version_to_symbol = {
                getattr(loopy.version, lvs): lvs
                for lvs in LANGUAGE_VERSION_SYMBOLS}
>>>>>>> cdf8ad6d

    lang_version = kwargs.pop("lang_version", None)
    if lang_version is None:
        # {{{ peek into caller's module to look for LOOPY_KERNEL_LANGUAGE_VERSION

        # This *is* gross. But it seems like the right thing interface-wise.
        import inspect
        caller_globals = inspect.currentframe().f_back.f_globals

        for ver_sym in LANGUAGE_VERSION_SYMBOLS:
            try:
                lang_version = caller_globals[ver_sym]
                break
            except KeyError:
                pass

        # }}}

<<<<<<< HEAD
        if lang_version is None:
            from warnings import warn
            from loopy.diagnostic import LoopyWarning
            from loopy.version import (
                    MOST_RECENT_LANGUAGE_VERSION,
                    FALLBACK_LANGUAGE_VERSION)
            warn("'lang_version' was not passed to make_kernel(). "
                    "To avoid this warning, pass "
                    "lang_version={ver} in this invocation. "
                    "(Or say 'from loopy.version import "
                    "{sym_ver}' in "
                    "the global scope of the calling frame.)"
                    .format(
                        ver=MOST_RECENT_LANGUAGE_VERSION,
                        sym_ver=version_to_symbol[MOST_RECENT_LANGUAGE_VERSION]
                        ),
                    LoopyWarning, stacklevel=2)

            lang_version = FALLBACK_LANGUAGE_VERSION

    if lang_version not in version_to_symbol:
        raise LoopyError("Language version '%s' is not known." % (lang_version,))
    if lang_version >= (2018, 1):
        options = options.copy(enforce_variable_access_ordered=True)
    if lang_version >= (2018, 2):
        options = options.copy(ignore_boostable_into=True)
=======
            if lang_version is None:
                from warnings import warn
                from loopy.diagnostic import LoopyWarning
                from loopy.version import (
                        MOST_RECENT_LANGUAGE_VERSION,
                        FALLBACK_LANGUAGE_VERSION)
                warn("'lang_version' was not passed to make_kernel(). "
                        "To avoid this warning, pass "
                        "lang_version={ver} in this invocation. "
                        "(Or say 'from loopy.version import "
                        "{sym_ver}' in "
                        "the global scope of the calling frame.)"
                        .format(
                            ver=MOST_RECENT_LANGUAGE_VERSION,
                            sym_ver=version_to_symbol[MOST_RECENT_LANGUAGE_VERSION]
                            ),
                        LoopyWarning, stacklevel=2)

                lang_version = FALLBACK_LANGUAGE_VERSION

        if lang_version not in version_to_symbol:
            raise LoopyError(f"Language version '{lang_version}' is not known.")
>>>>>>> cdf8ad6d

    # }}}

    if isinstance(silenced_warnings, str):
        silenced_warnings = silenced_warnings.split(";")

    # {{{ separate temporary variables and arguments, take care of names with commas

    from loopy.kernel.data import TemporaryVariable, ArrayBase

    if isinstance(kernel_data, str):
        kernel_data = kernel_data.split(",")

    kernel_args = []
    temporary_variables = kwargs.pop("temporary_variables", {}).copy()
    for dat in kernel_data:
        if dat is Ellipsis or isinstance(dat, str):
            kernel_args.append(dat)
            continue

        if isinstance(dat, ArrayBase) and isinstance(dat.shape, tuple):  # noqa pylint:disable=no-member
            new_shape = []
            for shape_axis in dat.shape:  # pylint:disable=no-member
                if shape_axis is not None:
                    new_shape.append(expand_defines_in_expr(shape_axis, defines))
                else:
                    new_shape.append(shape_axis)
            dat = dat.copy(shape=tuple(new_shape))  # pylint:disable=no-member

        for arg_name in dat.name.split(","):
            arg_name = arg_name.strip()
            if not arg_name:
                continue

            my_dat = dat.copy(name=arg_name)
            if isinstance(dat, TemporaryVariable):
                temporary_variables[my_dat.name] = dat
            else:
                kernel_args.append(my_dat)

    del kernel_data

    # }}}

    instructions, inames_to_dup, substitutions = \
            parse_instructions(instructions, defines)

    # {{{ find/create isl_context

    for domain in domains:
        if isinstance(domain, isl.BasicSet):
            assert domain.get_ctx() == isl.DEFAULT_CONTEXT

    # }}}

    instructions, inames_to_dup, cse_temp_vars = expand_cses(
            instructions, inames_to_dup)
    for tv in cse_temp_vars:
        temporary_variables[tv.name] = tv
    del cse_temp_vars

    domains = parse_domains(domains, defines)

    arg_guesser = ArgumentGuesser(domains, instructions,
            temporary_variables, substitutions,
            default_offset)

    kernel_args = arg_guesser.convert_names_to_full_args(kernel_args)
    kernel_args = arg_guesser.guess_kernel_args_if_requested(kernel_args)

    kwargs["substitutions"] = substitutions

    from loopy.kernel import LoopKernel
    knl = LoopKernel(domains, instructions, kernel_args,
            temporary_variables=temporary_variables,
            silenced_warnings=silenced_warnings,
            options=options,
            target=target,
            **kwargs)

    from loopy.transform.instruction import uniquify_instruction_ids
    knl = uniquify_instruction_ids(knl)
    from loopy.check import check_for_duplicate_insn_ids
    check_for_duplicate_insn_ids(knl)

    if seq_dependencies:
        knl = add_sequential_dependencies(knl)

    assert len(knl.instructions) == len(inames_to_dup)

    from loopy import duplicate_inames
    from loopy.match import Id
    for insn, insn_inames_to_dup in zip(knl.instructions, inames_to_dup):
        for old_iname, new_iname in insn_inames_to_dup:
            knl = duplicate_inames(knl, old_iname,
                    within=Id(insn.id), new_inames=new_iname)

    check_for_nonexistent_iname_deps(knl)

    knl = create_temporaries(knl, default_order)

    # convert slices to iname domains
    knl = realize_slices_array_inputs_as_sub_array_refs(knl)

    # -------------------------------------------------------------------------
    # Ordering dependency:
    # -------------------------------------------------------------------------
    # Must create temporaries before inferring inames (because those temporaries
    # mediate dependencies that are then used for iname propagation.)
    # Must create temporaries before fixing parameters.
    # -------------------------------------------------------------------------
    knl = add_used_inames(knl)
    # NOTE: add_inferred_inames will be phased out and throws warnings if it
    # does something.
    knl = add_inferred_inames(knl)
    from loopy.transform.parameter import fix_parameters
    knl = fix_parameters(knl, **fixed_parameters)
    # -------------------------------------------------------------------------
    # Ordering dependency:
    # -------------------------------------------------------------------------
    # Must infer inames before determining shapes.
    # -------------------------------------------------------------------------
    knl = determine_shapes_of_temporaries(knl)

    knl = expand_defines_in_shapes(knl, defines)
    knl = guess_arg_shape_if_requested(knl, default_order)
    knl = apply_default_order_to_args(knl, default_order)
    knl = resolve_dependencies(knl)
    knl = apply_single_writer_depencency_heuristic(knl, warn_if_used=False)

    # -------------------------------------------------------------------------
    # Ordering dependency:
    # -------------------------------------------------------------------------
    # Must create temporaries before checking for writes to temporary variables
    # that are domain parameters.
    # -------------------------------------------------------------------------

    check_for_multiple_writes_to_loop_bounds(knl)
    check_for_duplicate_names(knl)
    check_written_variable_names(knl)

    from loopy.kernel.tools import infer_args_are_input_output
    knl = infer_args_are_input_output(knl)

    from loopy.preprocess import prepare_for_caching
    knl = prepare_for_caching(knl)

    creation_plog.done()

    if is_callee_kernel:
        return knl
    else:
        from loopy.program import make_program
        return make_program(knl)


def make_function(*args, **kwargs):
<<<<<<< HEAD
    kwargs['is_callee_kernel'] = True
=======
    lang_version = kwargs.pop("lang_version", None)
    if lang_version:
        raise LoopyError("lang_version should be set for program, not "
                "functions.")

    kwargs["is_callee_kernel"] = True
>>>>>>> cdf8ad6d
    return make_kernel(*args, **kwargs)

# }}}

# vim: fdm=marker<|MERGE_RESOLUTION|>--- conflicted
+++ resolved
@@ -2191,15 +2191,9 @@
 
     from loopy.version import LANGUAGE_VERSION_SYMBOLS
 
-<<<<<<< HEAD
-    version_to_symbol = dict(
-            (getattr(loopy.version, lvs), lvs)
-            for lvs in LANGUAGE_VERSION_SYMBOLS)
-=======
-        version_to_symbol = {
-                getattr(loopy.version, lvs): lvs
-                for lvs in LANGUAGE_VERSION_SYMBOLS}
->>>>>>> cdf8ad6d
+    version_to_symbol = {
+            getattr(loopy.version, lvs): lvs
+            for lvs in LANGUAGE_VERSION_SYMBOLS}
 
     lang_version = kwargs.pop("lang_version", None)
     if lang_version is None:
@@ -2218,7 +2212,6 @@
 
         # }}}
 
-<<<<<<< HEAD
         if lang_version is None:
             from warnings import warn
             from loopy.diagnostic import LoopyWarning
@@ -2240,35 +2233,7 @@
             lang_version = FALLBACK_LANGUAGE_VERSION
 
     if lang_version not in version_to_symbol:
-        raise LoopyError("Language version '%s' is not known." % (lang_version,))
-    if lang_version >= (2018, 1):
-        options = options.copy(enforce_variable_access_ordered=True)
-    if lang_version >= (2018, 2):
-        options = options.copy(ignore_boostable_into=True)
-=======
-            if lang_version is None:
-                from warnings import warn
-                from loopy.diagnostic import LoopyWarning
-                from loopy.version import (
-                        MOST_RECENT_LANGUAGE_VERSION,
-                        FALLBACK_LANGUAGE_VERSION)
-                warn("'lang_version' was not passed to make_kernel(). "
-                        "To avoid this warning, pass "
-                        "lang_version={ver} in this invocation. "
-                        "(Or say 'from loopy.version import "
-                        "{sym_ver}' in "
-                        "the global scope of the calling frame.)"
-                        .format(
-                            ver=MOST_RECENT_LANGUAGE_VERSION,
-                            sym_ver=version_to_symbol[MOST_RECENT_LANGUAGE_VERSION]
-                            ),
-                        LoopyWarning, stacklevel=2)
-
-                lang_version = FALLBACK_LANGUAGE_VERSION
-
-        if lang_version not in version_to_symbol:
-            raise LoopyError(f"Language version '{lang_version}' is not known.")
->>>>>>> cdf8ad6d
+        raise LoopyError(f"Language version '{lang_version}' is not known.")
 
     # }}}
 
@@ -2426,16 +2391,7 @@
 
 
 def make_function(*args, **kwargs):
-<<<<<<< HEAD
-    kwargs['is_callee_kernel'] = True
-=======
-    lang_version = kwargs.pop("lang_version", None)
-    if lang_version:
-        raise LoopyError("lang_version should be set for program, not "
-                "functions.")
-
     kwargs["is_callee_kernel"] = True
->>>>>>> cdf8ad6d
     return make_kernel(*args, **kwargs)
 
 # }}}
