"""UI for kernel creation."""

from __future__ import division, absolute_import, print_function

__copyright__ = "Copyright (C) 2012 Andreas Kloeckner"

__license__ = """
Permission is hereby granted, free of charge, to any person obtaining a copy
of this software and associated documentation files (the "Software"), to deal
in the Software without restriction, including without limitation the rights
to use, copy, modify, merge, publish, distribute, sublicense, and/or sell
copies of the Software, and to permit persons to whom the Software is
furnished to do so, subject to the following conditions:

The above copyright notice and this permission notice shall be included in
all copies or substantial portions of the Software.

THE SOFTWARE IS PROVIDED "AS IS", WITHOUT WARRANTY OF ANY KIND, EXPRESS OR
IMPLIED, INCLUDING BUT NOT LIMITED TO THE WARRANTIES OF MERCHANTABILITY,
FITNESS FOR A PARTICULAR PURPOSE AND NONINFRINGEMENT. IN NO EVENT SHALL THE
AUTHORS OR COPYRIGHT HOLDERS BE LIABLE FOR ANY CLAIM, DAMAGES OR OTHER
LIABILITY, WHETHER IN AN ACTION OF CONTRACT, TORT OR OTHERWISE, ARISING FROM,
OUT OF OR IN CONNECTION WITH THE SOFTWARE OR THE USE OR OTHER DEALINGS IN
THE SOFTWARE.
"""

import numpy as np

from pymbolic.mapper import CSECachingMapperMixin
<<<<<<< HEAD
from pymbolic.primitives import Slice, Variable, Subscript
from loopy.tools import intern_frozenset_of_ids
from loopy.symbolic import (
        IdentityMapper, WalkMapper, SubArrayRef)
=======
from loopy.tools import intern_frozenset_of_ids, Optional
from loopy.symbolic import IdentityMapper, WalkMapper
>>>>>>> acd96d16
from loopy.kernel.data import (
        InstructionBase,
        MultiAssignmentBase, Assignment,
        SubstitutionRule, AddressSpace)
from loopy.kernel.instruction import (CInstruction, _DataObliviousInstruction,
        CallInstruction)
from loopy.diagnostic import LoopyError, warn_with_kernel
import islpy as isl
from islpy import dim_type
from pytools import ProcessLogger

import six
from six.moves import range, zip, intern
import loopy.version

import re

import logging
logger = logging.getLogger(__name__)


# {{{ identifier wrangling

_IDENTIFIER_RE = re.compile(r"\b([a-zA-Z_][a-zA-Z0-9_]*)\b")

# source: check_keywords() in isl_stream.c, ISL version 0.17
_ISL_KEYWORDS = frozenset("""
        exists and or implies not infty infinity NaN min max rat true false ceild
        floord mod ceil floor""".split())


def _gather_isl_identifiers(s):
    return set(_IDENTIFIER_RE.findall(s)) - _ISL_KEYWORDS


class UniqueName:
    """A tag for a string that identifies a partial identifier that is to
    be made unique by the UI.
    """

    def __init__(self, name):
        self.name = name

# }}}


# {{{ expand defines

WORD_RE = re.compile(r"\b([a-zA-Z0-9_]+)\b")
BRACE_RE = re.compile(r"\$\{([a-zA-Z0-9_]+)\}")


def expand_defines(insn, defines, single_valued=True):
    replacements = [()]

    processed_defines = set()

    for find_regexp, replace_pattern in [
            (BRACE_RE, r"\$\{%s\}"),
            (WORD_RE, r"\b%s\b"),
            ]:

        for match in find_regexp.finditer(insn):
            define_name = match.group(1)

            # {{{ don't process the same define multiple times

            if define_name in processed_defines:
                # already dealt with
                continue

            processed_defines.add(define_name)

            # }}}

            try:
                value = defines[define_name]
            except KeyError:
                continue

            if isinstance(value, list):
                if single_valued:
                    raise ValueError("multi-valued macro expansion "
                            "not allowed "
                            "in this context (when expanding '%s')" % define_name)

                replacements = [
                        rep+((replace_pattern % define_name, subval),)
                        for rep in replacements
                        for subval in value
                        ]
            else:
                replacements = [
                        rep+((replace_pattern % define_name, value),)
                        for rep in replacements]

    for rep in replacements:
        rep_value = insn
        for pattern, val in rep:
            rep_value = re.sub(pattern, str(val), rep_value)

        yield rep_value


def expand_defines_in_expr(expr, defines):
    from pymbolic.primitives import Variable
    from loopy.symbolic import parse

    def subst_func(var):
        if isinstance(var, Variable):
            try:
                var_value = defines[var.name]
            except KeyError:
                return None
            else:
                return parse(str(var_value))
        else:
            return None

    from loopy.symbolic import SubstitutionMapper, PartialEvaluationMapper
    return PartialEvaluationMapper()(
            SubstitutionMapper(subst_func)(expr))

# }}}


# {{{ instruction options

def get_default_insn_options_dict():
    return {
        "depends_on": frozenset(),
        "depends_on_is_final": False,
        "no_sync_with": frozenset(),
        "groups": frozenset(),
        "conflicts_with_groups": frozenset(),
        "insn_id": None,
        "inames_to_dup": [],
        "priority": 0,
        "within_inames_is_final": False,
        "within_inames": frozenset(),
        "predicates": frozenset(),
        "tags": frozenset(),
        "atomicity": (),
        }


from collections import namedtuple

_NosyncParseResult = namedtuple("_NosyncParseResult", "expr, scope")


def parse_insn_options(opt_dict, options_str, assignee_names=None):
    if options_str is None:
        return opt_dict

    is_with_block = assignee_names is None

    result = opt_dict.copy()

    def parse_nosync_option(opt_value):
        if "@" in opt_value:
            expr, scope = opt_value.split("@")
        else:
            expr = opt_value
            scope = "any"
        allowable_scopes = ("local", "global", "any")
        if scope not in allowable_scopes:
            raise ValueError(
                "unknown scope for nosync option: '%s' "
                "(allowable scopes are %s)" %
                (scope, ', '.join("'%s'" % s for s in allowable_scopes)))
        return _NosyncParseResult(expr, scope)

    for option in options_str.split(","):
        option = option.strip()
        if not option:
            raise RuntimeError("empty option supplied")

        equal_idx = option.find("=")
        if equal_idx == -1:
            opt_key = option
            opt_value = None
        else:
            opt_key = option[:equal_idx].strip()
            opt_value = option[equal_idx+1:].strip()

        if opt_key == "id" and opt_value is not None:
            if is_with_block:
                raise LoopyError("'id' option may not be specified "
                        "in a 'with' block")

            result["insn_id"] = intern(opt_value)

        elif opt_key == "id_prefix" and opt_value is not None:
            result["insn_id"] = UniqueName(opt_value)

        elif opt_key == "priority" and opt_value is not None:
            if is_with_block:
                raise LoopyError("'priority' option may not be specified "
                        "in a 'with' block")

            result["priority"] = int(opt_value)

        elif opt_key == "dup" and opt_value is not None:
            if is_with_block:
                raise LoopyError("'dup' option may not be specified "
                        "in a 'with' block")

            for value in opt_value.split(":"):
                arrow_idx = value.find("->")
                if arrow_idx >= 0:
                    result["inames_to_dup"] = (
                            result.get("inames_to_dup", [])
                            +
                            [(value[:arrow_idx], value[arrow_idx+2:])])
                else:
                    result["inames_to_dup"] = (
                            result.get("inames_to_dup", [])
                            +
                            [(value, None)])

        elif opt_key == "dep" and opt_value is not None:
            if opt_value.startswith("*"):
                result["depends_on_is_final"] = True
                opt_value = (opt_value[1:]).strip()

            result["depends_on"] = result["depends_on"].union(frozenset(
                    intern(dep.strip()) for dep in opt_value.split(":")
                    if dep.strip()))

        elif opt_key == "dep_query" and opt_value is not None:
            from loopy.match import parse_match
            match = parse_match(opt_value)
            result["depends_on"] = result["depends_on"].union(frozenset([match]))

        elif opt_key == "nosync" and opt_value is not None:
            if is_with_block:
                raise LoopyError("'nosync' option may not be specified "
                        "in a 'with' block")

            result["no_sync_with"] = result["no_sync_with"].union(frozenset(
                    (option.expr.strip(), option.scope)
                    for option in (
                            parse_nosync_option(entry)
                            for entry in opt_value.split(":"))
                    if option.expr.strip()))

        elif opt_key == "nosync_query" and opt_value is not None:
            if is_with_block:
                raise LoopyError("'nosync' option may not be specified "
                        "in a 'with' block")

            match_expr, scope = parse_nosync_option(opt_value)

            from loopy.match import parse_match
            match = parse_match(match_expr)
            result["no_sync_with"] = result["no_sync_with"].union(
                    frozenset([(match, scope)]))

        elif opt_key == "groups" and opt_value is not None:
            result["groups"] = frozenset(
                    intern(grp.strip()) for grp in opt_value.split(":")
                    if grp.strip())

        elif opt_key == "conflicts" and opt_value is not None:
            result["conflicts_with_groups"] = frozenset(
                    intern(grp.strip()) for grp in opt_value.split(":")
                    if grp.strip())

        elif opt_key == "inames" and opt_value is not None:
            if opt_value.startswith("+"):
                result["within_inames_is_final"] = False
                opt_value = (opt_value[1:]).strip()
            else:
                result["within_inames_is_final"] = True

            result["within_inames"] = intern_frozenset_of_ids(
                    opt_value.split(":"))

        elif opt_key == "if" and opt_value is not None:
            predicates = opt_value.split(":")
            new_predicates = set()

            for pred in predicates:
                from pymbolic.primitives import LogicalNot
                from loopy.symbolic import parse
                if pred.startswith("!"):
                    from warnings import warn
                    warn("predicates starting with '!' are deprecated. "
                            "Simply use 'not' instead")
                    pred = LogicalNot(parse(pred[1:]))
                else:
                    pred = parse(pred)

                new_predicates.add(pred)

            result["predicates"] = frozenset(new_predicates)

            del predicates
            del new_predicates

        elif opt_key == "tags" and opt_value is not None:
            result["tags"] = frozenset(
                    tag.strip() for tag in opt_value.split(":")
                    if tag.strip())

        elif opt_key == "atomic":
            if is_with_block:
                raise LoopyError("'atomic' option may not be specified "
                        "in a with block")

            if len(assignee_names) != 1:
                raise LoopyError("atomic operations with more than one "
                        "left-hand side not supported")
            assignee_name, = assignee_names

            import loopy as lp
            if opt_value is None:
                result["atomicity"] = result["atomicity"] + (
                        lp.AtomicUpdate(assignee_name),)
            else:
                for v in opt_value.split(":"):
                    if v == "init":
                        result["atomicity"] = result["atomicity"] + (
                                lp.AtomicInit(assignee_name),)
                    else:
                        raise LoopyError("atomicity directive not "
                                "understood: %s"
                                % v)
            del assignee_name

        elif opt_key == "mem_kind":
            opt_value = opt_value.lower().strip()
            if opt_value not in ['local', 'global']:
                raise LoopyError("Unknown memory synchronization type %s specified"
                    " expected, 'local' or 'global'."
                    % opt_value)
            result["mem_kind"] = opt_value

        else:
            raise ValueError(
                    "unrecognized instruction option '%s' "
                    "(maybe a missing/extraneous =value?)"
                    % opt_key)

    return result

# }}}


# {{{ parse one instruction

WITH_OPTIONS_RE = re.compile(
        r"^"
        r"\s*with\s*"
        r"\{(?P<options>.+)\}"
        r"\s*$")

FOR_RE = re.compile(
        r"^"
        r"\s*(for)\s+"
        r"(?P<inames>[ ,\w]*)"
        r"\s*$")

IF_RE = re.compile(
        r"^"
        r"\s*if\s+"
        r"(?P<predicate>.+)"
        r"\s*$")

ELIF_RE = re.compile(
        r"^"
        r"\s*elif\s+"
        r"(?P<predicate>.+)"
        r"\s*$")

ELSE_RE = re.compile(r"^\s*else\s*$")

INSN_RE = re.compile(
        r"^"
        r"\s*"
        r"(?P<lhs>[^{]+?)"
        r"\s*(?<!\:)=\s*"
        r"(?P<rhs>.+?)"
        r"\s*?"
        r"(?:\{(?P<options>.+)\}\s*)?$")

EMPTY_LHS_INSN_RE = re.compile(
        r"^"
        r"\s*"
        r"(?P<rhs>.+?)"
        r"\s*?"
        r"(?:\{(?P<options>.+)\}\s*)?$")

SPECIAL_INSN_RE = re.compile(
        r"^"
        r"\s*"
        r"\.\.\."
        r"\s*"
        r"(?P<kind>[a-z]+?)"
        r"\s*?"
        r"(?:\{(?P<options>.+)\}\s*)?$")

SUBST_RE = re.compile(
        r"^\s*(?P<lhs>.+?)\s*:=\s*(?P<rhs>.+)\s*$")


def check_illegal_options(insn_options, insn_type):
    illegal_options = []
    if insn_type not in ['gbarrier', 'lbarrier']:
        illegal_options.append('mem_kind')

    bad_options = [x for x in illegal_options if x in insn_options]
    if bad_options:
        raise LoopyError("Cannot supply option(s) '%s' to instruction type '%s'" %
                         ', '.join(bad_options), insn_type)


def parse_insn(groups, insn_options):
    """
    :return: a tuple ``(insn, inames_to_dup)``, where insn is a
        :class:`Assignment`, a :class:`CallInstruction`,
        or a :class:`SubstitutionRule`
        and *inames_to_dup* is None or a list of tuples `(old, new)`.
    """

    from loopy.symbolic import parse

    if "lhs" in groups:
        try:
            lhs = parse(groups["lhs"])
        except Exception:
            print("While parsing left hand side '%s', "
                    "the following error occurred:" % groups["lhs"])
            raise
    else:
        lhs = ()

    try:
        rhs = parse(groups["rhs"])
    except Exception:
        print("While parsing right hand side '%s', "
                "the following error occurred:" % groups["rhs"])
        raise

    from pymbolic.primitives import Variable, Subscript, Lookup
    from loopy.symbolic import TypeAnnotation

    if not isinstance(lhs, tuple):
        lhs = (lhs,)

    temp_var_types = []
    new_lhs = []
    assignee_names = []

    for lhs_i in lhs:
        if isinstance(lhs_i, TypeAnnotation):
            assert isinstance(lhs_i.type, Optional)
            temp_var_types.append(lhs_i.type)
            lhs_i = lhs_i.child
        else:
            temp_var_types.append(Optional())

        inner_lhs_i = lhs_i
        if isinstance(inner_lhs_i, Lookup):
            inner_lhs_i = inner_lhs_i.aggregate

        from loopy.symbolic import LinearSubscript
        if isinstance(inner_lhs_i, Variable):
            assignee_names.append(inner_lhs_i.name)
        elif isinstance(inner_lhs_i, (Subscript, LinearSubscript)):
            assignee_names.append(inner_lhs_i.aggregate.name)
        elif isinstance(inner_lhs_i, SubArrayRef):
            assignee_names.append(inner_lhs_i.subscript.aggregate.name)
        else:
            raise LoopyError("left hand side of assignment '%s' must "
                    "be variable, subscript or a SubArrayRef" % (lhs_i,))

        new_lhs.append(lhs_i)

    lhs = tuple(new_lhs)
    temp_var_types = tuple(temp_var_types)
    del new_lhs

    insn_options = parse_insn_options(
            insn_options.copy(),
            groups["options"],
            assignee_names=assignee_names)

    # check for bad options
    check_illegal_options(insn_options, 'assignment')

    insn_id = insn_options.pop("insn_id", None)
    inames_to_dup = insn_options.pop("inames_to_dup", [])

    kwargs = dict(
                id=(
                    intern(insn_id)
                    if isinstance(insn_id, str)
                    else insn_id),
                **insn_options)

    from loopy.kernel.instruction import make_assignment
    return make_assignment(
            lhs, rhs, temp_var_types, **kwargs
            ), inames_to_dup

# }}}


# {{{ parse_subst_rule

def parse_subst_rule(groups):
    from loopy.symbolic import parse
    try:
        lhs = parse(groups["lhs"])
    except Exception:
        print("While parsing left hand side '%s', "
                "the following error occurred:" % groups["lhs"])
        raise

    try:
        rhs = parse(groups["rhs"])
    except Exception:
        print("While parsing right hand side '%s', "
                "the following error occurred:" % groups["rhs"])
        raise

    from pymbolic.primitives import Variable, Call
    if isinstance(lhs, Variable):
        subst_name = lhs.name
        arg_names = []
    elif isinstance(lhs, Call):
        if not isinstance(lhs.function, Variable):
            raise RuntimeError("Invalid substitution rule left-hand side")
        subst_name = lhs.function.name
        arg_names = []

        for i, arg in enumerate(lhs.parameters):
            if not isinstance(arg, Variable):
                raise RuntimeError("Invalid substitution rule "
                                "left-hand side: %s--arg number %d "
                                "is not a variable" % (lhs, i))
            arg_names.append(arg.name)
    else:
        raise RuntimeError("Invalid substitution rule left-hand side")

    return SubstitutionRule(
            name=subst_name,
            arguments=tuple(arg_names),
            expression=rhs)

# }}}


# {{{ parse_special_insn

def parse_special_insn(groups, insn_options):
    insn_options = parse_insn_options(
            insn_options.copy(),
            groups["options"],
            assignee_names=())

    del insn_options["atomicity"]

    insn_id = insn_options.pop("insn_id", None)
    inames_to_dup = insn_options.pop("inames_to_dup", [])

    kwargs = dict(
                id=(
                    intern(insn_id)
                    if isinstance(insn_id, str)
                    else insn_id),
                **insn_options)

    from loopy.kernel.instruction import NoOpInstruction, BarrierInstruction
    special_insn_kind = groups["kind"]
    # check for bad options
    check_illegal_options(insn_options, special_insn_kind)

    if special_insn_kind == "gbarrier":
        cls = BarrierInstruction
        kwargs["synchronization_kind"] = "global"
    elif special_insn_kind == "lbarrier":
        cls = BarrierInstruction
        kwargs["synchronization_kind"] = "local"
    elif special_insn_kind == "nop":
        cls = NoOpInstruction
    else:
        raise LoopyError(
            "invalid kind of special instruction: '%s'" % special_insn_kind)

    return cls(**kwargs), inames_to_dup

# }}}


# {{{ parse_instructions

_PAREN_PAIRS = {
        "(": (+1, "("),
        ")": (-1, "("),
        "[": (+1, "["),
        "]": (-1, "["),
        "{": (+1, "{"),
        "}": (-1, "}"),
        }


def _count_open_paren_symbols(s):
    result = 0
    for c in s:
        val = _PAREN_PAIRS.get(c)
        if val is not None:
            increment, cls = val
            result += increment

    return result


def parse_instructions(instructions, defines):
    if isinstance(instructions, str):
        instructions = [instructions]

    substitutions = {}

    new_instructions = []

    # {{{ pass 1: interning, comments, whitespace

    for insn in instructions:
        if isinstance(insn, SubstitutionRule):
            substitutions[insn.name] = insn
            continue

        elif isinstance(insn, InstructionBase):
            def intern_if_str(s):
                if isinstance(s, str):
                    return intern(s)
                else:
                    return s

            new_instructions.append(
                    insn.copy(
                        id=intern(insn.id) if isinstance(insn.id, str) else insn.id,
                        depends_on=frozenset(intern_if_str(dep)
                            for dep in insn.depends_on),
                        groups=frozenset(intern(grp) for grp in insn.groups),
                        conflicts_with_groups=frozenset(
                            intern(grp) for grp in insn.conflicts_with_groups),
                        within_inames=frozenset(
                            intern(iname) for iname in insn.within_inames),
                        ))
            continue

        elif not isinstance(insn, str):
            raise TypeError("Instructions must be either an Instruction "
                    "instance or a parseable string. got '%s' instead."
                    % type(insn))

        for insn in insn.split("\n"):
            comment_start = insn.find("#")
            if comment_start >= 0:
                insn = insn[:comment_start]

            insn = insn.strip()
            if not insn:
                continue

            new_instructions.append(insn)

    # }}}

    instructions = new_instructions
    new_instructions = []

    # {{{ pass 2: join-by-paren

    insn_buffer = None

    for i, insn in enumerate(instructions):
        if isinstance(insn, InstructionBase):
            if insn_buffer is not None:
                raise LoopyError("cannot join instruction lines "
                        "by paren-like delimiters "
                        "across InstructionBase instance at instructions index %d"
                        % i)

            new_instructions.append(insn)
        else:
            if insn_buffer is not None:
                insn_buffer = insn_buffer + " " + insn
                if _count_open_paren_symbols(insn_buffer) == 0:
                    new_instructions.append(insn_buffer)
                    insn_buffer = None

            else:
                if _count_open_paren_symbols(insn) == 0:
                    new_instructions.append(insn)
                else:
                    insn_buffer = insn

    if insn_buffer is not None:
        raise LoopyError("unclosed paren-like delimiter at end of 'instructions' "
                "while attempting to join lines by paren-like delimiters")

    # }}}

    instructions = new_instructions
    new_instructions = []

    # {{{ pass 3: defines

    for insn in instructions:
        if isinstance(insn, InstructionBase):
            new_instructions.append(insn)
        else:
            for sub_insn in expand_defines(insn, defines, single_valued=False):
                new_instructions.append(sub_insn)

    # }}}

    instructions = new_instructions
    new_instructions = []

    inames_to_dup = []  # one for each parsed_instruction

    # {{{ pass 4: parsing

    insn_options_stack = [get_default_insn_options_dict()]
    if_predicates_stack = [
            {'predicates': frozenset(),
                'insn_predicates': frozenset()}]

    for insn in instructions:
        if isinstance(insn, InstructionBase):
            local_w_inames = insn_options_stack[-1]["within_inames"]

            if insn.within_inames_is_final:
                if not (local_w_inames <= insn.within_inames):
                    raise LoopyError("non-parsed instruction '%s' without "
                            "inames '%s' (but with final iname dependencies) "
                            "found inside 'for'/'with' block for inames "
                            "'%s'" % (
                                insn.id,
                                ", ".join(local_w_inames - insn.within_inames),
                                local_w_inames))

            else:
                # not final, add inames from current scope
                kwargs = {}
                if insn.id is None:
                    kwargs["id"] = insn_options_stack[-1]["insn_id"]

                insn = insn.copy(
                        within_inames=insn.within_inames | local_w_inames,
                        within_inames_is_final=(
                            # If it's inside a for/with block, then it's
                            # final now.
                            bool(local_w_inames)),
                        depends_on=(
                            (insn.depends_on
                                | insn_options_stack[-1]["depends_on"])
                            if insn_options_stack[-1]["depends_on"] is not None
                            else insn.depends_on),
                        tags=(
                            insn.tags
                            | insn_options_stack[-1]["tags"]),
                        predicates=(
                            insn.predicates
                            | insn_options_stack[-1]["predicates"]),
                        groups=(
                            insn.groups
                            | insn_options_stack[-1]["groups"]),
                        conflicts_with_groups=(
                            insn.conflicts_with_groups
                            | insn_options_stack[-1]["conflicts_with_groups"]),
                        **kwargs)

            new_instructions.append(insn)
            inames_to_dup.append([])

            del local_w_inames

            continue

        with_options_match = WITH_OPTIONS_RE.match(insn)
        if with_options_match is not None:
            insn_options_stack.append(
                    parse_insn_options(
                        insn_options_stack[-1],
                        with_options_match.group("options")))
            # check for bad options
            check_illegal_options(insn_options_stack[-1], 'with-block')
            continue

        for_match = FOR_RE.match(insn)
        if for_match is not None:
            options = insn_options_stack[-1].copy()
            added_inames = frozenset(
                    iname.strip()
                    for iname in for_match.group("inames").split(",")
                    if iname.strip())
            if not added_inames:
                raise LoopyError("'for' without inames encountered")

            options["within_inames"] = (
                    options.get("within_inames", frozenset())
                    | added_inames)
            options["within_inames_is_final"] = True

            insn_options_stack.append(options)
            del options
            continue

        if_match = IF_RE.match(insn)
        if if_match is not None:
            options = insn_options_stack[-1].copy()
            predicate = if_match.group("predicate")
            if not predicate:
                raise LoopyError("'if' without predicate encountered")

            from loopy.symbolic import parse
            predicate = parse(predicate)

            options["predicates"] = (
                    options.get("predicates", frozenset())
                    | frozenset([predicate]))

            insn_options_stack.append(options)

            #add to the if_stack
            if_options = options.copy()
            if_options['insn_predicates'] = options["predicates"]
            if_predicates_stack.append(if_options)
            del options
            del predicate
            continue

        elif_match = ELIF_RE.match(insn)
        else_match = ELSE_RE.match(insn)
        if elif_match is not None or else_match is not None:
            prev_predicates = insn_options_stack[-1].get(
                    "predicates", frozenset())
            last_if_predicates = if_predicates_stack[-1].get(
                    "predicates", frozenset())
            insn_options_stack.pop()
            if_predicates_stack.pop()

            outer_predicates = insn_options_stack[-1].get(
                    "predicates", frozenset())
            last_if_predicates = last_if_predicates - outer_predicates

            if elif_match is not None:
                predicate = elif_match.group("predicate")
                if not predicate:
                    raise LoopyError("'elif' without predicate encountered")
                from loopy.symbolic import parse
                predicate = parse(predicate)

                additional_preds = frozenset([predicate])
                del predicate

            else:
                assert else_match is not None
                if not last_if_predicates:
                    raise LoopyError("'else' without 'if'/'elif' encountered")
                additional_preds = frozenset()

            options = insn_options_stack[-1].copy()
            if_options = insn_options_stack[-1].copy()

            from pymbolic.primitives import LogicalNot
            options["predicates"] = (
                    options.get("predicates", frozenset())
                    | outer_predicates
                    | prev_predicates - last_if_predicates
                    | frozenset(
                        LogicalNot(pred) for pred in last_if_predicates)
                    | additional_preds
                    )
            if_options["predicates"] = additional_preds
            #hold on to this for comparison / stack popping later
            if_options["insn_predicates"] = options["predicates"]

            insn_options_stack.append(options)
            if_predicates_stack.append(if_options)

            del options
            del additional_preds
            del last_if_predicates

            continue

        if insn == "end":
            obj = insn_options_stack.pop()
            #if this object is the end of an if statement
            if obj['predicates'] == if_predicates_stack[-1]["insn_predicates"] and\
                    if_predicates_stack[-1]["insn_predicates"] and\
                    obj['within_inames'] == if_predicates_stack[-1]['within_inames']:
                if_predicates_stack.pop()
            continue

        insn_match = SPECIAL_INSN_RE.match(insn)
        if insn_match is not None:
            insn, insn_inames_to_dup = parse_special_insn(
                    insn_match.groupdict(), insn_options_stack[-1])
            new_instructions.append(insn)
            inames_to_dup.append(insn_inames_to_dup)
            continue

        subst_match = SUBST_RE.match(insn)
        if subst_match is not None:
            subst = parse_subst_rule(subst_match.groupdict())
            substitutions[subst.name] = subst
            continue

        insn_match = INSN_RE.match(insn)
        if insn_match is not None:
            insn, insn_inames_to_dup = parse_insn(
                    insn_match.groupdict(), insn_options_stack[-1])
            new_instructions.append(insn)
            inames_to_dup.append(insn_inames_to_dup)
            continue

        insn_match = EMPTY_LHS_INSN_RE.match(insn)
        if insn_match is not None:
            insn, insn_inames_to_dup = parse_insn(
                    insn_match.groupdict(), insn_options_stack[-1])
            new_instructions.append(insn)
            inames_to_dup.append(insn_inames_to_dup)
            continue

        raise LoopyError("instruction parse error: %s" % insn)

    if len(insn_options_stack) != 1:
        raise LoopyError("unbalanced number of 'for'/'with' and 'end' "
                "declarations")

    # }}}

    return new_instructions, inames_to_dup, substitutions

# }}}


# {{{ domain parsing

EMPTY_SET_DIMS_RE = re.compile(r"^\s*\{\s*\:")
SET_DIMS_RE = re.compile(r"^\s*\{\s*\[([a-zA-Z0-9_, ]+)\]\s*\:")


def _find_inames_in_set(dom_str):
    empty_match = EMPTY_SET_DIMS_RE.match(dom_str)
    if empty_match is not None:
        return set()

    match = SET_DIMS_RE.match(dom_str)
    if match is None:
        raise RuntimeError("invalid syntax for domain '%s'" % dom_str)

    result = set(iname.strip() for iname in match.group(1).split(",")
            if iname.strip())

    return result


EX_QUANT_RE = re.compile(r"\bexists\s+([a-zA-Z0-9])\s*\:")


def _find_existentially_quantified_inames(dom_str):
    return set(ex_quant.group(1) for ex_quant in EX_QUANT_RE.finditer(dom_str))


def parse_domains(domains, defines):
    if isinstance(domains, (isl.BasicSet, str)):
        domains = [domains]

    result = []
    used_inames = set()

    for dom in domains:
        if isinstance(dom, str):
            dom, = expand_defines(dom, defines)

            if not dom.lstrip().startswith("["):
                # i.e. if no parameters are already given
                parameters = (_gather_isl_identifiers(dom)
                        - _find_inames_in_set(dom)
                        - _find_existentially_quantified_inames(dom))
                dom = "[%s] -> %s" % (",".join(sorted(parameters)), dom)

            try:
                dom = isl.BasicSet.read_from_str(isl.DEFAULT_CONTEXT, dom)
            except Exception:
                print("failed to parse domain '%s'" % dom)
                raise
        else:
            assert isinstance(dom, (isl.Set, isl.BasicSet))
            # assert dom.get_ctx() == ctx

        if isinstance(dom, isl.Set):
            from loopy.isl_helpers import convexify
            dom = convexify(dom)

        for i_iname in range(dom.dim(dim_type.set)):
            iname = dom.get_dim_name(dim_type.set, i_iname)

            if iname is None:
                raise RuntimeError("domain '%s' provided no iname at index "
                        "%d (redefined iname?)" % (dom, i_iname))

            if iname in used_inames:
                raise RuntimeError("domain '%s' redefines iname '%s' "
                        "that is part of a previous domain" % (dom, iname))

            used_inames.add(iname)

        result.append(dom)

    return result

# }}}


# {{{ guess kernel args (if requested)

class IndexRankFinder(CSECachingMapperMixin, WalkMapper):
    def __init__(self, arg_name):
        self.arg_name = arg_name
        self.index_ranks = []

    def map_subscript(self, expr):
        WalkMapper.map_subscript(self, expr)

        from pymbolic.primitives import Variable
        assert isinstance(expr.aggregate, Variable)

        if expr.aggregate.name == self.arg_name:
            if not isinstance(expr.index, tuple):
                self.index_ranks.append(1)
            else:
                self.index_ranks.append(len(expr.index))

    def map_common_subexpression_uncached(self, expr):
        if not self.visit(expr):
            return

        self.rec(expr.child)
        self.post_visit(expr)


class ArgumentGuesser:
    def __init__(self, domains, instructions, temporary_variables,
            subst_rules, default_offset):
        self.domains = domains
        self.instructions = instructions
        self.temporary_variables = temporary_variables
        self.subst_rules = subst_rules
        self.default_offset = default_offset

        from loopy.symbolic import SubstitutionRuleExpander
        self.submap = SubstitutionRuleExpander(subst_rules)

        self.all_inames = set()
        for dom in domains:
            self.all_inames.update(dom.get_var_names(dim_type.set))

        all_params = set()
        for dom in domains:
            all_params.update(dom.get_var_names(dim_type.param))
        self.all_params = all_params - self.all_inames

        self.all_names = set()
        self.all_written_names = set()
        from loopy.symbolic import get_dependencies
        for insn in instructions:
            for pred in insn.predicates:
                self.all_names.update(get_dependencies(self.submap(pred)))

            if isinstance(insn, MultiAssignmentBase):
                for assignee_var_name in insn.assignee_var_names():
                    self.all_written_names.add(assignee_var_name)

                self.all_names.update(get_dependencies(
                    self.submap(insn.assignees)))
                self.all_names.update(get_dependencies(
                    self.submap(insn.expression)))

    def find_index_rank(self, name):
        irf = IndexRankFinder(name)

        def run_irf(expr):
            irf(self.submap(expr))
            return expr

        for insn in self.instructions:
            insn.with_transformed_expressions(run_irf)

        if not irf.index_ranks:
            return 0
        else:
            from pytools import single_valued
            return single_valued(irf.index_ranks)

    def make_new_arg(self, arg_name):
        arg_name = arg_name.strip()
        import loopy as lp

<<<<<<< HEAD
        from loopy.kernel.data import ValueArg, ArrayArg
        import loopy as lp
=======
        from loopy.kernel.data import ValueArg, ArrayArg, AddressSpace
>>>>>>> acd96d16

        if arg_name in self.all_params:
            return ValueArg(arg_name)

        if arg_name in self.all_written_names:
            # It's not a temp var, and thereby not a domain parameter--the only
            # other writable type of variable is an argument.

            return ArrayArg(arg_name,
                    shape=lp.auto,
                    offset=self.default_offset,
                    address_space=AddressSpace.GLOBAL)

        irank = self.find_index_rank(arg_name)
        if irank == 0:
            # read-only, no indices
            return ValueArg(arg_name)
        else:
            return ArrayArg(
                    arg_name, shape=lp.auto, offset=self.default_offset,
                    address_space=AddressSpace.GLOBAL)

    def convert_names_to_full_args(self, kernel_args):
        new_kernel_args = []

        for arg in kernel_args:
            if isinstance(arg, str) and arg != "...":
                new_kernel_args.append(self.make_new_arg(arg))
            else:
                new_kernel_args.append(arg)

        return new_kernel_args

    def guess_kernel_args_if_requested(self, kernel_args):
        # Ellipsis is syntactically allowed in Py3.
        if "..." not in kernel_args and Ellipsis not in kernel_args:
            return kernel_args

        kernel_args = [arg for arg in kernel_args
                if arg is not Ellipsis and arg != "..."]

        # {{{ find names that are *not* arguments

        temp_var_names = set(six.iterkeys(self.temporary_variables))

        for insn in self.instructions:
            if isinstance(insn, MultiAssignmentBase):
                for assignee_var_name, temp_var_type in zip(
                        insn.assignee_var_names(),
                        insn.temp_var_types):
                    if temp_var_type.has_value:
                        temp_var_names.add(assignee_var_name)

        # }}}

        # {{{ find existing and new arg names

        existing_arg_names = set()
        for arg in kernel_args:
            existing_arg_names.add(arg.name)

        not_new_arg_names = existing_arg_names | temp_var_names | self.all_inames

        from loopy.kernel.data import ArrayBase
        from loopy.symbolic import get_dependencies
        for arg in kernel_args:
            if isinstance(arg, ArrayBase):
                if isinstance(arg.shape, tuple):
                    self.all_names.update(
                            get_dependencies(arg.shape))

        new_arg_names = (self.all_names | self.all_params) - not_new_arg_names

        # }}}

        for arg_name in sorted(new_arg_names):
            kernel_args.append(self.make_new_arg(arg_name))

        return kernel_args

# }}}


# {{{ sanity checking

def check_for_duplicate_names(knl):
    name_to_source = {}

    def add_name(name, source):
        if name in name_to_source:
            raise RuntimeError("invalid %s name '%s'--name already used as "
                    "%s" % (source, name, name_to_source[name]))

        name_to_source[name] = source

    for name in knl.all_inames():
        add_name(name, "iname")
    for arg in knl.args:
        add_name(arg.name, "argument")
    for name in knl.temporary_variables:
        add_name(name, "temporary")
    for name in knl.substitutions:
        add_name(name, "substitution")


def check_for_nonexistent_iname_deps(knl):
    for insn in knl.instructions:
        if not set(insn.within_inames) <= knl.all_inames():
            raise ValueError("In instruction '%s': "
                    "cannot force dependency on inames '%s'--"
                    "they don't exist" % (
                        insn.id,
                        ",".join(
                            set(insn.within_inames)-knl.all_inames())))


def check_for_multiple_writes_to_loop_bounds(knl):
    from islpy import dim_type

    domain_parameters = set()
    for dom in knl.domains:
        domain_parameters.update(dom.get_space().get_var_dict(dim_type.param))

    temp_var_domain_parameters = domain_parameters & set(
            knl.temporary_variables)

    wmap = knl.writer_map()
    for tvpar in temp_var_domain_parameters:
        par_writers = wmap[tvpar]
        if len(par_writers) != 1:
            raise RuntimeError("there must be exactly one write "
                    "to data-dependent domain parameter '%s' (found %d)"
                    % (tvpar, len(par_writers)))


def check_written_variable_names(knl):
    admissible_vars = (
            set(arg.name for arg in knl.args)
            | set(six.iterkeys(knl.temporary_variables)))

    for insn in knl.instructions:
        for var_name in insn.assignee_var_names():
            if var_name not in admissible_vars:
                raise RuntimeError("variable '%s' not declared or not "
                        "allowed for writing" % var_name)

# }}}


# {{{ expand common subexpressions into assignments

class CSEToAssignmentMapper(IdentityMapper):
    def __init__(self, add_assignment):
        self.add_assignment = add_assignment
        self.expr_to_var = {}

    def map_reduction(self, expr, additional_inames):
        additional_inames = additional_inames | frozenset(expr.inames)

        return super(CSEToAssignmentMapper, self).map_reduction(
                expr, additional_inames)

    def map_common_subexpression(self, expr, additional_inames):
        try:
            return self.expr_to_var[expr.child]
        except KeyError:
            from loopy.symbolic import TypedCSE
            if isinstance(expr, TypedCSE):
                dtype = expr.dtype
            else:
                dtype = None

            child = self.rec(expr.child, additional_inames)
            from pymbolic.primitives import Variable
            if isinstance(child, Variable):
                return child

            var_name = self.add_assignment(
                    expr.prefix, child, dtype, additional_inames)
            var = Variable(var_name)
            self.expr_to_var[expr.child] = var
            return var


def expand_cses(instructions, inames_to_dup, cse_prefix="cse_expr"):
    def add_assignment(base_name, expr, dtype, additional_inames):
        if base_name is None:
            base_name = "var"

        new_var_name = var_name_gen(base_name)

        if dtype is None:
            import loopy as lp
            dtype = lp.auto
        else:
            dtype = np.dtype(dtype)

        from loopy.kernel.data import TemporaryVariable
        new_temp_vars.append(TemporaryVariable(
                name=new_var_name,
                dtype=dtype,
                scope=lp.auto,
                shape=()))

        from pymbolic.primitives import Variable
        new_insn = Assignment(
                id=None,
                assignee=Variable(new_var_name),
                expression=expr,
                predicates=insn.predicates,
                within_inames=insn.within_inames | additional_inames,
                within_inames_is_final=insn.within_inames_is_final,
                )
        newly_created_insn_ids.add(new_insn.id)
        new_insns.append(new_insn)
        if insn_inames_to_dup:
            raise LoopyError("in-line iname duplication not allowed in "
                    "an instruction containing a tagged common "
                    "subexpression (found in instruction '%s')"
                    % insn)

        new_inames_to_dup.append(insn_inames_to_dup)

        return new_var_name

    cseam = CSEToAssignmentMapper(add_assignment=add_assignment)

    new_insns = []
    new_inames_to_dup = []

    from pytools import UniqueNameGenerator
    var_name_gen = UniqueNameGenerator(forced_prefix=cse_prefix)

    newly_created_insn_ids = set()
    new_temp_vars = []

    for insn, insn_inames_to_dup in zip(instructions, inames_to_dup):
        if isinstance(insn, MultiAssignmentBase):
            new_insns.append(insn.copy(
                expression=cseam(insn.expression, frozenset())))
            new_inames_to_dup.append(insn_inames_to_dup)
        else:
            new_insns.append(insn)
            new_inames_to_dup.append(insn_inames_to_dup)

    return new_insns, new_inames_to_dup, new_temp_vars

# }}}


# {{{ add_sequential_dependencies

def add_sequential_dependencies(knl):
    new_insns = []
    prev_insn = None
    for insn in knl.instructions:
        depon = insn.depends_on
        if depon is None:
            depon = frozenset()

        if prev_insn is not None:
            depon = depon | frozenset((prev_insn.id,))

        insn = insn.copy(
                depends_on=depon,
                depends_on_is_final=True)

        new_insns.append(insn)

        prev_insn = insn

    return knl.copy(instructions=new_insns)

# }}}


# {{{ temporary variable creation

def create_temporaries(knl, default_order):
    new_insns = []
    new_temp_vars = knl.temporary_variables.copy()

    import loopy as lp

    for insn in knl.instructions:
        if isinstance(insn, MultiAssignmentBase):
            for assignee_name, temp_var_type in zip(
                    insn.assignee_var_names(),
                    insn.temp_var_types):

                if not temp_var_type.has_value:
                    continue

                if assignee_name in new_temp_vars:
                    raise RuntimeError("cannot create temporary variable '%s'--"
                            "already exists" % assignee_name)
                if assignee_name in knl.arg_dict:
                    raise RuntimeError("cannot create temporary variable '%s'--"
                            "already exists as argument" % assignee_name)

                logger.debug("%s: creating temporary %s"
                        % (knl.name, assignee_name))

                new_temp_vars[assignee_name] = lp.TemporaryVariable(
                        name=assignee_name,
                        dtype=temp_var_type.value,
                        address_space=lp.auto,
                        base_indices=lp.auto,
                        shape=lp.auto,
                        order=default_order,
                        target=knl.target)

            if isinstance(insn, Assignment):
                insn = insn.copy(temp_var_type=Optional())
            else:
                insn = insn.copy(temp_var_types=(Optional(),) * len(insn.assignees))

        new_insns.append(insn)

    return knl.copy(
            instructions=new_insns,
            temporary_variables=new_temp_vars)

# }}}


# {{{ determine shapes of temporaries

def find_shapes_of_vars(knl, var_names, feed_expression):
    from loopy.symbolic import BatchedAccessRangeMapper, SubstitutionRuleExpander
    submap = SubstitutionRuleExpander(knl.substitutions)

    armap = BatchedAccessRangeMapper(knl, var_names)

    def run_through_armap(expr, inames):
        armap(submap(expr), inames)
        return expr

    feed_expression(run_through_armap)

    var_to_base_indices = {}
    var_to_shape = {}
    var_to_error = {}

    from loopy.diagnostic import StaticValueFindingError

    for var_name in var_names:
        access_range = armap.access_ranges[var_name]
        bad_subscripts = armap.bad_subscripts[var_name]

        if access_range is not None:
            try:
                base_indices, shape = list(zip(*[
                        knl.cache_manager.base_index_and_length(
                            access_range, i)
                        for i in range(access_range.dim(dim_type.set))]))
            except StaticValueFindingError as e:
                var_to_error[var_name] = str(e)
                continue

        else:
            if bad_subscripts:
                raise RuntimeError("cannot determine access range for '%s': "
                        "undetermined index in subscript(s) '%s'"
                        % (var_name, ", ".join(
                                str(i) for i in bad_subscripts)))

            # no subscripts found, let's call it a scalar
            base_indices = ()
            shape = ()

        var_to_base_indices[var_name] = base_indices
        var_to_shape[var_name] = shape

    return var_to_base_indices, var_to_shape, var_to_error


def determine_shapes_of_temporaries(knl):
    new_temp_vars = knl.temporary_variables.copy()

    import loopy as lp

    vars_needing_shape_inference = set()

    for tv in six.itervalues(knl.temporary_variables):
        if tv.shape is lp.auto or tv.base_indices is lp.auto:
            vars_needing_shape_inference.add(tv.name)

    def feed_all_expressions(receiver):
        for insn in knl.instructions:
            insn.with_transformed_expressions(
                lambda expr: receiver(expr, knl.insn_inames(insn)))

    var_to_base_indices, var_to_shape, var_to_error = (
        find_shapes_of_vars(
                knl, vars_needing_shape_inference, feed_all_expressions))

    # {{{ fall back to legacy method

    if len(var_to_error) > 0:
        vars_needing_shape_inference = set(var_to_error.keys())

        from six import iteritems
        for varname, err in iteritems(var_to_error):
            warn_with_kernel(knl, "temp_shape_fallback",
                             "Had to fall back to legacy method of determining "
                             "shape of temporary '%s' because: %s"
                             % (varname, err))

        def feed_assignee_of_instruction(receiver):
            for insn in knl.instructions:
                for assignee in insn.assignees:
                    receiver(assignee, knl.insn_inames(insn))

        var_to_base_indices_fallback, var_to_shape_fallback, var_to_error = (
            find_shapes_of_vars(
                    knl, vars_needing_shape_inference, feed_assignee_of_instruction))

        if len(var_to_error) > 0:
            # No way around errors: propagate an exception upward.
            formatted_errors = (
                "\n\n".join("'%s': %s" % (varname, var_to_error[varname])
                for varname in sorted(var_to_error.keys())))

            raise LoopyError("got the following exception(s) trying to find the "
                    "shape of temporary variables: %s" % formatted_errors)

        var_to_base_indices.update(var_to_base_indices_fallback)
        var_to_shape.update(var_to_shape_fallback)

    # }}}

    new_temp_vars = {}

    for tv in six.itervalues(knl.temporary_variables):
        if tv.base_indices is lp.auto:
            tv = tv.copy(base_indices=var_to_base_indices[tv.name])
        if tv.shape is lp.auto:
            tv = tv.copy(shape=var_to_shape[tv.name])
        new_temp_vars[tv.name] = tv

    return knl.copy(temporary_variables=new_temp_vars)

# }}}


# {{{ expand defines in shapes

def expand_defines_in_shapes(kernel, defines):
    from loopy.kernel.array import ArrayBase
    from loopy.kernel.creation import expand_defines_in_expr

    def expr_map(expr):
        return expand_defines_in_expr(expr, defines)

    processed_args = []
    for arg in kernel.args:
        if isinstance(arg, ArrayBase):
            arg = arg.map_exprs(expr_map)

        processed_args.append(arg)

    processed_temp_vars = {}
    for tv in six.itervalues(kernel.temporary_variables):
        processed_temp_vars[tv.name] = tv.map_exprs(expr_map)

    return kernel.copy(
            args=processed_args,
            temporary_variables=processed_temp_vars,
            )

# }}}


# {{{ guess argument shapes

def guess_arg_shape_if_requested(kernel, default_order):
    new_args = []

    import loopy as lp
    from loopy.kernel.array import ArrayBase
    from loopy.kernel.tools import guess_var_shape

    for arg in kernel.args:
        if isinstance(arg, ArrayBase) and arg.shape is lp.auto:
            shape = guess_var_shape(kernel, arg.name)

            if arg.shape is lp.auto:
                arg = arg.copy(shape=shape)

        new_args.append(arg)

    return kernel.copy(args=new_args)

# }}}


# {{{ apply default_order to args

def apply_default_order_to_args(kernel, default_order):
    from loopy.kernel.array import ArrayBase

    processed_args = []
    for arg in kernel.args:
        if isinstance(arg, ArrayBase) and arg.order is None:
            arg = arg.copy(order=default_order)
        processed_args.append(arg)

    return kernel.copy(args=processed_args)

# }}}


# {{{ resolve instruction dependencies

WILDCARD_SYMBOLS = "*?["


def _is_wildcard(s):
    return any(c in s for c in WILDCARD_SYMBOLS)


def _resolve_dependencies(what, knl, insn, deps):
    from loopy.transform.instruction import find_instructions_in_single_kernel
    from loopy.match import MatchExpressionBase

    new_deps = []

    for dep in deps:
        found_any = False

        if isinstance(dep, MatchExpressionBase):
            for new_dep in find_instructions_in_single_kernel(knl, dep):
                if new_dep.id != insn.id:
                    new_deps.append(new_dep.id)
                    found_any = True
        elif _is_wildcard(dep):
            from fnmatch import fnmatchcase
            for other_insn in knl.instructions:
                if other_insn.id != insn.id and fnmatchcase(other_insn.id, dep):
                    new_deps.append(other_insn.id)
                    found_any = True
        else:
            if dep in knl.id_to_insn:
                new_deps.append(dep)
                found_any = True

        if not found_any and knl.options.check_dep_resolution:
            raise LoopyError("instruction '%s' declared %s on '%s', "
                    "which did not resolve to any instruction present in the "
                    "kernel '%s'. Set the kernel option 'check_dep_resolution'"
                    "to False to disable this check."
                    % (insn.id, what, dep, knl.name))

    for dep_id in new_deps:
        if dep_id not in knl.id_to_insn:
            raise LoopyError("instruction '%s' depends on instruction id '%s', "
                    "which was not found" % (insn.id, dep_id))

    return frozenset(new_deps)


def resolve_dependencies(knl):
    new_insns = []

    for insn in knl.instructions:
        new_insns.append(insn.copy(
            depends_on=_resolve_dependencies(
                "a dependency", knl, insn, insn.depends_on),
            no_sync_with=frozenset(
                (resolved_insn_id, nosync_scope)
                for nosync_dep, nosync_scope in insn.no_sync_with
                for resolved_insn_id in
                _resolve_dependencies("nosync", knl, insn, (nosync_dep,))),
            ))

    return knl.copy(instructions=new_insns)

# }}}


# {{{ add used inames deps

def add_used_inames(knl):
    new_insns = []

    for insn in knl.instructions:
        deps = insn.read_dependency_names() | insn.write_dependency_names()
        iname_deps = deps & knl.all_inames()

        new_within_inames = insn.within_inames | iname_deps

        if new_within_inames != insn.within_inames:
            insn = insn.copy(within_inames=new_within_inames)

        new_insns.append(insn)

    return knl.copy(instructions=new_insns)

# }}}


# {{{ add inferred iname deps

def add_inferred_inames(knl):
    from loopy.kernel.tools import find_all_insn_inames
    insn_inames = find_all_insn_inames(knl)

    return knl.copy(instructions=[
            insn.copy(within_inames=insn_inames[insn.id])
            for insn in knl.instructions])

# }}}


# {{{ apply single-writer heuristic

def apply_single_writer_depencency_heuristic(kernel, warn_if_used=True):
    logger.debug("%s: default deps" % kernel.name)

    from loopy.transform.subst import expand_subst
    expanded_kernel = expand_subst(kernel)

    writer_map = kernel.writer_map()

    arg_names = set(arg.name for arg in kernel.args)

    var_names = arg_names | set(six.iterkeys(kernel.temporary_variables))

    dep_map = dict(
            (insn.id, insn.read_dependency_names() & var_names)
            for insn in expanded_kernel.instructions)

    new_insns = []
    for insn in kernel.instructions:
        if not insn.depends_on_is_final:
            auto_deps = set()

            # {{{ add automatic dependencies

            all_my_var_writers = set()
            for var in dep_map[insn.id]:
                var_writers = writer_map.get(var, set())
                all_my_var_writers |= var_writers

                if not var_writers and var not in arg_names:
                    tv = kernel.temporary_variables[var]
                    if tv.initializer is None:
                        warn_with_kernel(kernel, "read_no_write(%s)" % var,
                                "temporary variable '%s' is read, but never written."
                                % var)

                if len(var_writers) == 1:
                    auto_deps.update(
                            var_writers
                            - set([insn.id]))

            # }}}

            depends_on = insn.depends_on
            if depends_on is None:
                depends_on = frozenset()

            new_deps = frozenset(auto_deps) | depends_on

            if warn_if_used and new_deps != depends_on:
                warn_with_kernel(kernel, "single_writer_after_creation",
                        "The single-writer dependency heuristic added dependencies "
                        "on instruction ID(s) '%s' to instruction ID '%s' after "
                        "kernel creation is complete. This is deprecated and "
                        "may stop working in the future. "
                        "To fix this, ensure that instruction dependencies "
                        "are added/resolved as soon as possible, ideally at kernel "
                        "creation time."
                        % (", ".join(new_deps - depends_on), insn.id))

            insn = insn.copy(depends_on=new_deps)

        new_insns.append(insn)

    return kernel.copy(instructions=new_insns)

# }}}


# {{{ slice to sub array ref

def get_slice_params(slice, dimension_length):
    """
    Returns the slice parameters across an axes spanning *domain_length* as a
    tuple of ``(start, stop, step)``.

    :arg slice: An instance of :class:`pymbolic.primitives.Slice`.
    :arg dimension_length: The axes length swept by *slice*.
    """
    from pymbolic.primitives import Slice
    assert isinstance(slice, Slice)
    start, stop, step = slice.start, slice.stop, slice.step

    # {{{ defaulting parameters

    if step is None:
        step = 1

    if step == 0:
        raise LoopyError("Slice cannot have 0 step size.")

    if start is None:
        if step > 0:
            start = 0
        else:
            start = dimension_length-1

    if stop is None:
        if step > 0:
            stop = dimension_length
        else:
            stop = -1

    # }}}

    return start, stop, step


class SliceToInameReplacer(IdentityMapper):
    """
    Converts slices to instances of :class:`loopy.symbolic.SubArrayRef`.

    .. attribute:: var_name_gen

        Variable name generator, in order to generate unique inames within the
        kernel domain.

    .. attribute:: knl

        An instance of :class:`loopy.LoopKernel`

    .. attribute:: iname_domains

        An instance of :class:`dict` to store the slices enountered in the
        expressions as a mapping from ``iname`` to a tuple of ``(start, stop,
        step)``, which describes the affine constraint imposed on the ``iname``
        by the corresponding slice notation its intended to replace.

    :Example:

        ``x[:, i, :, j]`` would be mapped to ``[islice_0, islice_1]:
        x[islice_0, i, islice_1, j]``

    """
    def __init__(self, knl, var_name_gen):
        self.var_name_gen = var_name_gen
        self.knl = knl
        self.iname_domains = {}

    def map_subscript(self, expr):
        updated_index = []
        swept_inames = []
        for i, index in enumerate(expr.index_tuple):
            if isinstance(index, Slice):
                unique_var_name = self.var_name_gen(based_on="i")
                if expr.aggregate.name in self.knl.arg_dict:
                    domain_length = self.knl.arg_dict[expr.aggregate.name].shape[i]
                elif expr.aggregate.name in self.knl.temporary_variables:
                    domain_length = self.knl.temporary_variables[
                            expr.aggregate.name].shape[i]
                else:
                    raise LoopyError("Slice notation is only supported for "
                            "variables whose shapes are known at creation time "
                            "-- maybe add the shape for the sliced argument.")
                start, stop, step = get_slice_params(
                        index, domain_length)
                self.iname_domains[unique_var_name] = (start, stop, step)

                if step > 0:
                    updated_index.append(step*Variable(unique_var_name))
                else:
                    updated_index.append(start+step*Variable(unique_var_name))

                swept_inames.append(Variable(unique_var_name))
            else:
                updated_index.append(index)

        if swept_inames:
            return SubArrayRef(tuple(swept_inames), Subscript(
                self.rec(expr.aggregate),
                self.rec(tuple(updated_index))))
        else:
            return IdentityMapper.map_subscript(self, expr)

    def get_iname_domain_as_isl_set(self):
        """
        Returns the extra domain constraints imposed by the slice inames,
        recorded in :attr:`iname_domains`.
        """
        if not self.iname_domains:
            return None

        ctx = self.knl.isl_context
        space = isl.Space.create_from_names(ctx,
                set=list(self.iname_domains.keys()))
        iname_set = isl.BasicSet.universe(space)

        from loopy.isl_helpers import make_slab
        for iname, (start, stop, step) in self.iname_domains.items():
            iname_set = iname_set & make_slab(space, iname, start, stop, step)

        return iname_set


def realize_slices_as_sub_array_refs(kernel):
    """
    Returns a kernel with the instances of :class:`pymbolic.primitives.Slice`
    encountered in expressions replaced as `loopy.symbolic.SubArrayRef`.
    """
    unique_var_name_generator = kernel.get_var_name_generator()
    slice_replacer = SliceToInameReplacer(kernel, unique_var_name_generator)
    new_insns = []

    for insn in kernel.instructions:
        if isinstance(insn, CallInstruction):
            new_expr = slice_replacer(insn.expression)
            new_assignees = tuple(slice_replacer(assignee) for assignee in
                    insn.assignees)
            new_insns.append(insn.copy(assignees=new_assignees,
                expression=new_expr))
        elif isinstance(insn, (CInstruction, MultiAssignmentBase,
                _DataObliviousInstruction)):
            new_insns.append(insn)
        else:
            raise NotImplementedError("Unknown type of instruction -- %s" %
                    type(insn))

    slice_iname_domains = slice_replacer.get_iname_domain_as_isl_set()

    if slice_iname_domains:
        from loopy.kernel.tools import DomainChanger
        domch = DomainChanger(kernel.copy(instructions=new_insns), frozenset())
        return kernel.copy(domains=domch.get_domains_with(slice_iname_domains),
                instructions=new_insns)
    else:
        return kernel.copy(instructions=new_insns)

# }}}


# {{{ kernel creation top-level

def make_kernel(domains, instructions, kernel_data=["..."], **kwargs):
    """User-facing kernel creation entrypoint.

    :arg domains:

        A list of :class:`islpy.BasicSet` (i.e. convex set) instances
        representing the :ref:`domain-tree`. May also be a list of strings
        which will be parsed into such instances according to :ref:`isl-syntax`.

    :arg instructions:

        A list of :class:`Assignment` (or other :class:`InstructionBase`
        subclasses), possibly intermixed with instances of
        :class:`SubstitutionRule`. This same list may also contain strings
        which will be parsed into such objects using the
        :ref:`assignment-syntax` and the :ref:`subst-rule-syntax`.  May also be
        a single multi-line string which will be split into lines and then
        parsed.

    :arg kernel_data:

        A list of :class:`ValueArg`, :class:`ArrayArg`, ... (etc.) instances.
        The order of these arguments determines the order of the arguments
        to the generated kernel.

        May also contain :class:`TemporaryVariable` instances(which do not
        give rise to kernel-level arguments).

        The string ``"..."`` may be passed as one of the entries
        of the list, in which case loopy will infer names, shapes,
        and types of arguments from the kernel code. It is
        possible to just pass the list ``["..."]``, in which case
        all arguments are inferred.

        In Python 3, the string ``"..."`` may be spelled somewhat more sensibly
        as just ``...`` (the ellipsis), for the same meaning.

        As an additional option, each argument may be specified as just a name
        (a string). This is useful to specify argument ordering. All other
        characteristics of the named arguments are inferred.

    The following keyword arguments are recognized:

    :arg preambles: a list of (tag, code) tuples that identify preamble
        snippets.
        Each tag's snippet is only included once, at its first occurrence.
        The preambles will be inserted in order of their tags.
    :arg preamble_generators: a list of functions of signature
        (seen_dtypes, seen_functions) where seen_functions is a set of
        (name, c_name, arg_dtypes), generating extra entries for *preambles*.
    :arg default_order: "C" (default) or "F"
    :arg default_offset: 0 or :class:`loopy.auto`. The default value of
        *offset* in :attr:`ArrayArg` for guessed arguments.
        Defaults to 0.
    :arg function_manglers: list of functions of signature
        ``(target, name, arg_dtypes)``
        returning a :class:`loopy.CallMangleInfo`.
    :arg symbol_manglers: list of functions of signature (name) returning
        a tuple (result_dtype, c_name), where c_name is the C-level symbol to
        be evaluated.
    :arg assumptions: the initial implemented_domain, captures assumptions
        on loop domain parameters. (an isl.Set or a string in
        :ref:`isl-syntax`.  If given as a string, only the CONDITIONS part of
        the set notation should be given.)
    :arg local_sizes: A dictionary from integers to integers, mapping
        workgroup axes to their sizes, e.g. *{0: 16}* forces axis 0 to be
        length 16.
    :arg silenced_warnings: a list (or semicolon-separated string) or warnings
        to silence
    :arg options: an instance of :class:`loopy.Options` or an equivalent
        string representation
    :arg target: an instance of :class:`loopy.TargetBase`, or *None*,
        to use the default target.
    :arg seq_dependencies: If *True*, dependencies that sequentially
        connect the given *instructions* will be added. Defaults to
        *False*.
    :arg fixed_parameters: A dictionary of *name*/*value* pairs, where *name*
        will be fixed to *value*. *name* may refer to :ref:`domain-parameters`
        or :ref:`arguments`. See also :func:`loopy.fix_parameters`.

    :arg lang_version: The language version against which the kernel was
        written, a tuple. To ensure future compatibility, copy the current value of
        :data:`loopy.MOST_RECENT_LANGUAGE_VERSION` and pass that value.

        (If you just pass :data:`loopy.MOST_RECENT_LANGUAGE_VERSION` directly,
        breaking language changes *will* apply to your kernel without asking,
        likely breaking your code.)

        If not given, this value defaults to version **(2017, 2, 1)** and
        a warning will be issued.

        To set the kernel version for all :mod:`loopy` kernels in a (Python) source
        file, you may simply say::

            from loopy.version import LOOPY_USE_LANGUAGE_VERSION_2018_2

        If *lang_version* is not explicitly given, that version value will be used.

        See also :ref:`language-versioning`.

    .. versionchanged:: 2017.2.1

        *lang_version* added.

    .. versionchanged:: 2017.2

        *fixed_parameters* added.

    .. versionchanged:: 2016.3

        *seq_dependencies* added.
    """

    creation_plog = ProcessLogger(
            logger,
            "%s: instantiate" % kwargs.get("name", "(unnamed)"))

    defines = kwargs.pop("defines", {})
    default_order = kwargs.pop("default_order", "C")
    default_offset = kwargs.pop("default_offset", 0)
    silenced_warnings = kwargs.pop("silenced_warnings", [])
    options = kwargs.pop("options", None)
    flags = kwargs.pop("flags", None)
    target = kwargs.pop("target", None)
    seq_dependencies = kwargs.pop("seq_dependencies", False)
    fixed_parameters = kwargs.pop("fixed_parameters", {})
    is_callee_kernel = kwargs.pop("is_callee_kernel", False)

    if defines:
        from warnings import warn
        warn("'defines' argument to make_kernel is deprecated. "
                "Use lp.fix_parameters instead",
                DeprecationWarning, stacklevel=2)

    if target is None:
        from loopy import _DEFAULT_TARGET
        target = _DEFAULT_TARGET

    if flags is not None:
        if options is not None:
            raise TypeError("may not pass both 'options' and 'flags'")

        from warnings import warn
        warn("'flags' is deprecated. Use 'options' instead",
                DeprecationWarning, stacklevel=2)
        options = flags

    from loopy.options import make_options
    options = make_options(options)

    # {{{ handle kernel language version

    if not is_callee_kernel:
        from loopy.version import LANGUAGE_VERSION_SYMBOLS

        version_to_symbol = dict(
                (getattr(loopy.version, lvs), lvs)
                for lvs in LANGUAGE_VERSION_SYMBOLS)

        lang_version = kwargs.pop("lang_version", None)
        if lang_version is None:
            # {{{ peek into caller's module to look for LOOPY_KERNEL_LANGUAGE_VERSION

            # This *is* gross. But it seems like the right thing interface-wise.
            import inspect
            caller_globals = inspect.currentframe().f_back.f_globals

            for ver_sym in LANGUAGE_VERSION_SYMBOLS:
                try:
                    lang_version = caller_globals[ver_sym]
                    break
                except KeyError:
                    pass

            # }}}

            if lang_version is None:
                from warnings import warn
                from loopy.diagnostic import LoopyWarning
                from loopy.version import (
                        MOST_RECENT_LANGUAGE_VERSION,
                        FALLBACK_LANGUAGE_VERSION)
                warn("'lang_version' was not passed to make_kernel(). "
                        "To avoid this warning, pass "
                        "lang_version={ver} in this invocation. "
                        "(Or say 'from loopy.version import "
                        "{sym_ver}' in "
                        "the global scope of the calling frame.)"
                        .format(
                            ver=MOST_RECENT_LANGUAGE_VERSION,
                            sym_ver=version_to_symbol[MOST_RECENT_LANGUAGE_VERSION]
                            ),
                        LoopyWarning, stacklevel=2)

                lang_version = FALLBACK_LANGUAGE_VERSION

        if lang_version not in version_to_symbol:
            raise LoopyError("Language version '%s' is not known." % (lang_version,))
        if lang_version >= (2018, 1):
            options = options.copy(enforce_variable_access_ordered=True)
        if lang_version >= (2018, 2):
            options = options.copy(ignore_boostable_into=True)

    # }}}

    if isinstance(silenced_warnings, str):
        silenced_warnings = silenced_warnings.split(";")

    # {{{ separate temporary variables and arguments, take care of names with commas

    from loopy.kernel.data import TemporaryVariable, ArrayBase

    if isinstance(kernel_data, str):
        kernel_data = kernel_data.split(",")

    kernel_args = []
    temporary_variables = kwargs.pop("temporary_variables", {}).copy()
    for dat in kernel_data:
        if dat is Ellipsis or isinstance(dat, str):
            kernel_args.append(dat)
            continue

        if isinstance(dat, ArrayBase) and isinstance(dat.shape, tuple):  # noqa pylint:disable=no-member
            new_shape = []
            for shape_axis in dat.shape:  # pylint:disable=no-member
                if shape_axis is not None:
                    new_shape.append(expand_defines_in_expr(shape_axis, defines))
                else:
                    new_shape.append(shape_axis)
            dat = dat.copy(shape=tuple(new_shape))  # pylint:disable=no-member

        for arg_name in dat.name.split(","):
            arg_name = arg_name.strip()
            if not arg_name:
                continue

            my_dat = dat.copy(name=arg_name)
            if isinstance(dat, TemporaryVariable):
                temporary_variables[my_dat.name] = dat
            else:
                kernel_args.append(my_dat)

    del kernel_data

    # }}}

    instructions, inames_to_dup, substitutions = \
            parse_instructions(instructions, defines)

    # {{{ find/create isl_context

    for domain in domains:
        if isinstance(domain, isl.BasicSet):
            assert domain.get_ctx() == isl.DEFAULT_CONTEXT

    # }}}

    instructions, inames_to_dup, cse_temp_vars = expand_cses(
            instructions, inames_to_dup)
    for tv in cse_temp_vars:
        temporary_variables[tv.name] = tv
    del cse_temp_vars

    domains = parse_domains(domains, defines)

    arg_guesser = ArgumentGuesser(domains, instructions,
            temporary_variables, substitutions,
            default_offset)

    kernel_args = arg_guesser.convert_names_to_full_args(kernel_args)
    kernel_args = arg_guesser.guess_kernel_args_if_requested(kernel_args)

    kwargs["substitutions"] = substitutions

    from loopy.kernel import LoopKernel
    knl = LoopKernel(domains, instructions, kernel_args,
            temporary_variables=temporary_variables,
            silenced_warnings=silenced_warnings,
            options=options,
            target=target,
            **kwargs)

    from loopy.transform.instruction import uniquify_instruction_ids
    knl = uniquify_instruction_ids(knl)
    from loopy.check import check_for_duplicate_insn_ids
    check_for_duplicate_insn_ids(knl)

    if seq_dependencies:
        knl = add_sequential_dependencies(knl)

    assert len(knl.instructions) == len(inames_to_dup)

    from loopy import duplicate_inames
    from loopy.match import Id
    for insn, insn_inames_to_dup in zip(knl.instructions, inames_to_dup):
        for old_iname, new_iname in insn_inames_to_dup:
            knl = duplicate_inames(knl, old_iname,
                    within=Id(insn.id), new_inames=new_iname)

    check_for_nonexistent_iname_deps(knl)

    knl = create_temporaries(knl, default_order)

    # convert slices to iname domains
    knl = realize_slices_as_sub_array_refs(knl)

    # -------------------------------------------------------------------------
    # Ordering dependency:
    # -------------------------------------------------------------------------
    # Must create temporaries before inferring inames (because those temporaries
    # mediate dependencies that are then used for iname propagation.)
    # Must create temporaries before fixing parameters.
    # -------------------------------------------------------------------------
    knl = add_used_inames(knl)
    # NOTE: add_inferred_inames will be phased out and throws warnings if it
    # does something.
    knl = add_inferred_inames(knl)
    from loopy.transform.parameter import fix_parameters
    knl = fix_parameters(knl, **fixed_parameters)
    # -------------------------------------------------------------------------
    # Ordering dependency:
    # -------------------------------------------------------------------------
    # Must infer inames before determining shapes.
    # -------------------------------------------------------------------------
    knl = determine_shapes_of_temporaries(knl)

    knl = expand_defines_in_shapes(knl, defines)
    knl = guess_arg_shape_if_requested(knl, default_order)
    knl = apply_default_order_to_args(knl, default_order)
    knl = resolve_dependencies(knl)
    knl = apply_single_writer_depencency_heuristic(knl, warn_if_used=False)

    # -------------------------------------------------------------------------
    # Ordering dependency:
    # -------------------------------------------------------------------------
    # Must create temporaries before checking for writes to temporary variables
    # that are domain parameters.
    # -------------------------------------------------------------------------

    check_for_multiple_writes_to_loop_bounds(knl)
    check_for_duplicate_names(knl)
    check_written_variable_names(knl)

    from loopy.kernel.tools import infer_args_are_output_only
    knl = infer_args_are_output_only(knl)

    from loopy.preprocess import prepare_for_caching
    knl = prepare_for_caching(knl)

    creation_plog.done()

    if is_callee_kernel:
        return knl
    else:
        from loopy.program import make_program
        return make_program(knl)


def make_function(*args, **kwargs):
    lang_version = kwargs.pop('lang_version', None)
    if lang_version:
        raise LoopyError("lang_version should be set for program, not "
                "functions.")

    kwargs['is_callee_kernel'] = True
    return make_kernel(*args, **kwargs)

# }}}

# vim: fdm=marker<|MERGE_RESOLUTION|>--- conflicted
+++ resolved
@@ -27,15 +27,10 @@
 import numpy as np
 
 from pymbolic.mapper import CSECachingMapperMixin
-<<<<<<< HEAD
 from pymbolic.primitives import Slice, Variable, Subscript
-from loopy.tools import intern_frozenset_of_ids
+from loopy.tools import intern_frozenset_of_ids, Optional
 from loopy.symbolic import (
         IdentityMapper, WalkMapper, SubArrayRef)
-=======
-from loopy.tools import intern_frozenset_of_ids, Optional
-from loopy.symbolic import IdentityMapper, WalkMapper
->>>>>>> acd96d16
 from loopy.kernel.data import (
         InstructionBase,
         MultiAssignmentBase, Assignment,
@@ -249,13 +244,11 @@
                 if arrow_idx >= 0:
                     result["inames_to_dup"] = (
                             result.get("inames_to_dup", [])
-                            +
-                            [(value[:arrow_idx], value[arrow_idx+2:])])
+                            + [(value[:arrow_idx], value[arrow_idx+2:])])
                 else:
                     result["inames_to_dup"] = (
                             result.get("inames_to_dup", [])
-                            +
-                            [(value, None)])
+                            + [(value, None)])
 
         elif opt_key == "dep" and opt_value is not None:
             if opt_value.startswith("*"):
@@ -1143,14 +1136,9 @@
 
     def make_new_arg(self, arg_name):
         arg_name = arg_name.strip()
-        import loopy as lp
-
-<<<<<<< HEAD
+
         from loopy.kernel.data import ValueArg, ArrayArg
         import loopy as lp
-=======
-        from loopy.kernel.data import ValueArg, ArrayArg, AddressSpace
->>>>>>> acd96d16
 
         if arg_name in self.all_params:
             return ValueArg(arg_name)
