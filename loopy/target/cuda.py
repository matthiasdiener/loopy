--- conflicted
+++ resolved
@@ -29,7 +29,7 @@
 
 from loopy.target.c import CFamilyTarget, CFamilyASTBuilder
 from loopy.target.c.codegen.expression import ExpressionToCExpressionMapper
-from loopy.diagnostic import LoopyError
+from loopy.diagnostic import LoopyError, LoopyTypeError
 from loopy.types import NumpyType
 from loopy.kernel.data import AddressSpace
 from pymbolic import var
@@ -126,50 +126,22 @@
 
         name = self.name
 
-<<<<<<< HEAD
-        if name == "dot":
-            for id in arg_id_to_dtype:
-                if not -1 <= id <= 1:
-                    raise LoopyError("%s can take only 2 arguments." % name)
-=======
-    if name in ["pow"] and len(arg_dtypes) == 2:
-        dtype = np.find_common_type([], arg_dtypes)
-
-        if dtype == np.float64:
-            pass  # pow
-        elif dtype == np.float32:
-            name = name + "f"  # powf
-        else:
-            raise RuntimeError(f"{name} does not support type {dtype}")
-
-        return dtype, name
-
-    if name in "atan2" and len(arg_dtypes) == 2:
-        return arg_dtypes[0], name
->>>>>>> c2ca207a
-
-            if 0 not in arg_id_to_dtype or 1 not in arg_id_to_dtype or (
-                    arg_id_to_dtype[0] is None or arg_id_to_dtype[1] is None):
-                # the types provided aren't mature enough to specialize the
-                # callable
-                return (
-                        self.copy(arg_id_to_dtype=arg_id_to_dtype),
-                        callables_table)
-
-            dtype = arg_id_to_dtype[0]
-            scalar_dtype, offset, field_name = dtype.numpy_dtype.fields["x"]
-            return (
-                    self.copy(name_in_target=name, arg_id_to_dtype={-1:
-                        NumpyType(scalar_dtype),
-                        0: dtype, 1: dtype}),
-                    callables_table)
+        # FIXME: dot is not implemented yet.
 
         if name in _CUDA_SPECIFIC_FUNCTIONS:
             num_args = _CUDA_SPECIFIC_FUNCTIONS[name]
-            for id in arg_id_to_dtype:
+
+            # {{{ sanity checks
+
+            for id, dtype in arg_id_to_dtype.items():
                 if not -1 <= id < num_args:
                     raise LoopyError("%s can take only %d arguments." % (name,
                             num_args))
+
+                if dtype is not None and dtype.kind == "c":
+                    raise LoopyTypeError(f"'{name}' does not support complex arguments.")
+
+            # }}}
 
             for i in range(num_args):
                 if i not in arg_id_to_dtype or arg_id_to_dtype[i] is None:
@@ -183,17 +155,31 @@
                     [], [dtype.numpy_dtype for id, dtype in
                         arg_id_to_dtype.items() if id >= 0])
 
-            if dtype.kind == "c":
-                raise LoopyError("%s does not support complex numbers"
-                        % name)
-
-            updated_arg_id_to_dtype = {id: NumpyType(dtype) for id in range(-1,
-                num_args)}
+            updated_arg_id_to_dtype = {id: NumpyType(dtype)
+                    for id in range(-1, num_args)}
 
             return (
                     self.copy(name_in_target=name,
                         arg_id_to_dtype=updated_arg_id_to_dtype),
                     callables_table)
+
+        if name == "dot":
+            # CUDA dot function:
+            # Performs dot product. Input types: vector and return type: scalar.
+            for i in range(2):
+                if i not in arg_id_to_dtype or arg_id_to_dtype[i] is None:
+                    # the types provided aren't mature enough to specialize the
+                    # callable
+                    return (
+                            self.copy(arg_id_to_dtype=arg_id_to_dtype),
+                            callables_table)
+
+            input_dtype = arg_id_to_dtype[0]
+
+            scalar_dtype, offset, field_name = input_dtype.fields["x"]
+            return_dtype = scalar_dtype
+            return self.copy(arg_id_to_dtype={0: input_dtype, 1: input_dtype,
+                                              -1: return_dtype})
 
         return (
                 self.copy(arg_id_to_dtype=arg_id_to_dtype),
