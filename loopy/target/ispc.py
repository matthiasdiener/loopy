"""Target for Intel ISPC."""

from __future__ import division, absolute_import

__copyright__ = "Copyright (C) 2015 Andreas Kloeckner"

__license__ = """
Permission is hereby granted, free of charge, to any person obtaining a copy
of this software and associated documentation files (the "Software"), to deal
in the Software without restriction, including without limitation the rights
to use, copy, modify, merge, publish, distribute, sublicense, and/or sell
copies of the Software, and to permit persons to whom the Software is
furnished to do so, subject to the following conditions:

The above copyright notice and this permission notice shall be included in
all copies or substantial portions of the Software.

THE SOFTWARE IS PROVIDED "AS IS", WITHOUT WARRANTY OF ANY KIND, EXPRESS OR
IMPLIED, INCLUDING BUT NOT LIMITED TO THE WARRANTIES OF MERCHANTABILITY,
FITNESS FOR A PARTICULAR PURPOSE AND NONINFRINGEMENT. IN NO EVENT SHALL THE
AUTHORS OR COPYRIGHT HOLDERS BE LIABLE FOR ANY CLAIM, DAMAGES OR OTHER
LIABILITY, WHETHER IN AN ACTION OF CONTRACT, TORT OR OTHERWISE, ARISING FROM,
OUT OF OR IN CONNECTION WITH THE SOFTWARE OR THE USE OR OTHER DEALINGS IN
THE SOFTWARE.
"""


import numpy as np  # noqa
from loopy.target.c import CTarget, CASTBuilder
from loopy.target.c.codegen.expression import (
        ExpressionToCExpressionMapper, CExpressionToCodeMapper)
from loopy.diagnostic import LoopyError
from loopy.symbolic import Literal, LocalHardwareAxisIndex, CombineMapper
from pymbolic import var
import pymbolic.primitives as p
from pymbolic.mapper.stringifier import PREC_NONE

from pytools import memoize_method


# {{{ expression -> C Expression mapper

def _multiply_terms(expr, factor):
    if isinstance(expr, p.Sum):
        terms = expr.children
    else:
        terms = (expr,)

    return p.flattened_sum(factor*term for term in terms)


class ExprToISPCExprMapper(ExpressionToCExpressionMapper):
    def map_constant(self, expr, type_context):
        if isinstance(expr, (complex, np.complexfloating)):
            raise NotImplementedError("complex numbers in ispc")
        else:
            if type_context == "f":
                return Literal(repr(float(expr)))
            elif type_context == "d":
                # Keepin' the good ideas flowin' since '66.
                return Literal(repr(float(expr))+"d")
            elif type_context == "i":
                return expr
            else:
                from loopy.tools import is_integer
                if is_integer(expr):
                    return expr

                raise RuntimeError("don't know how to generate code "
                        "for constant '%s'" % expr)

    def map_variable(self, expr, type_context):
        tv = self.kernel.temporary_variables.get(expr.name)

        from loopy.kernel.data import temp_var_scope
        if tv is not None and tv.scope == temp_var_scope.PRIVATE:
            # FIXME: This is a pretty coarse way of deciding what
            # private temporaries get duplicated. Refine? (See also
            # below in decl generation)
            gsize, lsize = self.kernel.get_grid_size_upper_bounds_as_exprs()
            if lsize:
                return expr[LocalHardwareAxisIndex(0)]
            else:
                return expr

        else:
            return super(ExprToISPCExprMapper, self).map_variable(
                    expr, type_context)

    def map_subscript(self, expr, type_context):
        from loopy.kernel.data import TemporaryVariable

        ary = self.find_array(expr)

        if isinstance(ary, TemporaryVariable):
            gsize, lsize = self.kernel.get_grid_size_upper_bounds_as_exprs()
            if lsize:
                lsize, = lsize
                from loopy.kernel.array import get_access_info
                from pymbolic import evaluate

                access_info = get_access_info(self.kernel.target, ary, expr.index,
                    lambda expr: evaluate(expr, self.codegen_state.var_subst_map),
                    self.codegen_state.vectorization_info)

                subscript, = access_info.subscripts
                result = var(access_info.array_name)[
                        LocalHardwareAxisIndex(0)
                        + _multiply_terms(
                            self.rec(subscript, 'i'),
                            lsize)]

                if access_info.vector_index is not None:
                    return self.kernel.target.add_vector_access(
                        result, access_info.vector_index)
                else:
                    return result

        return super(ExprToISPCExprMapper, self).map_subscript(
                expr, type_context)

# }}}


class ISPCExprToCodeMapper(CExpressionToCodeMapper):
    def _get_index_ctype(self):
        if self.codegen_state.kernel.index_dtype.numpy_dtype == np.int32:
            return "int32"
        elif self.codegen_state.kernel.index_dtype.numpy_dtype == np.int64:
            return "int64"
        else:
            raise ValueError("unexpected index_type")

    def map_group_hw_index(self, expr, enclosing_prec):
        return "((uniform %s) taskIndex%d)" % (self._get_index_ctype(), expr.axis)

    def map_local_hw_index(self, expr, enclosing_prec):
        if expr.axis == 0:
            return "(varying %s) programIndex" % self._get_index_ctype()
        else:
            raise LoopyError("ISPC only supports one local axis")


# {{{ type registry

def fill_registry_with_ispc_types(reg, respect_windows, include_bool=True):
    reg.get_or_register_dtype("bool", np.bool)

    reg.get_or_register_dtype(["int8", "signed char", "char"], np.int8)
    reg.get_or_register_dtype(["uint8", "unsigned char"], np.uint8)
    reg.get_or_register_dtype(["int16", "short", "signed short",
        "signed short int", "short signed int"], np.int16)
    reg.get_or_register_dtype(["uint16", "unsigned short",
        "unsigned short int", "short unsigned int"], np.uint16)
    reg.get_or_register_dtype(["int32", "int", "signed int"], np.int32)
    reg.get_or_register_dtype(["uint32", "unsigned", "unsigned int"], np.uint32)

    reg.get_or_register_dtype(["int64"], np.int64)
    reg.get_or_register_dtype(["uint64"], np.uint64)

    reg.get_or_register_dtype("float", np.float32)
    reg.get_or_register_dtype("double", np.float64)

# }}}


class HasProgramIndexMapper(CombineMapper):
    def __init__(self, kernel):
        self.kernel = kernel

    def combine(self, values):
        return any(values)

    def map_constant(self, expr):
        return False

    def map_variable(self, expr):
        from loopy.kernel.data import LocalIndexTagBase
        return (
                isinstance(
                    self.kernel.iname_to_tag.get(expr.name, None),
                    LocalIndexTagBase))

    def map_group_hw_index(self, expr):
        return False

    def map_local_hw_index(self, expr):
        return True


class ISPCTarget(CTarget):
    """A code generation target for Intel's `ISPC <https://ispc.github.io/>`_
    SPMD programming language, to target Intel's Knight's hardware and modern
    Intel CPUs with wide vector units.
    """

    def __init__(self, occa_mode=False):
        """
        :arg occa_mode: Whether to modify the generated call signature to
            be compatible with OCCA
        """
        self.occa_mode = occa_mode

        super(ISPCTarget, self).__init__()

    host_program_name_suffix = ""
    device_program_name_suffix = "_inner"

    def pre_codegen_check(self, kernel):
        gsize, lsize = kernel.get_grid_size_upper_bounds_as_exprs()
        if len(lsize) > 1:
            for i, ls_i in enumerate(lsize[1:]):
                if ls_i != 1:
                    raise LoopyError("local axis %d (0-based) "
                            "has length > 1, which is unsupported "
                            "by ISPC" % ls_i)

    def get_host_ast_builder(self):
        return ISPCASTBuilder(self)

    def get_device_ast_builder(self):
        return ISPCASTBuilder(self)

    # {{{ types

    @memoize_method
    def get_dtype_registry(self):
        from loopy.target.c.compyte.dtypes import DTypeRegistry
        result = DTypeRegistry()
        fill_registry_with_ispc_types(result, respect_windows=False,
                include_bool=True)
        return result

    # }}}


class ISPCASTBuilder(CASTBuilder):
    def _arg_names_and_decls(self, codegen_state):
        implemented_data_info = codegen_state.implemented_data_info
        arg_names = [iai.name for iai in implemented_data_info]

        arg_decls = [
                self.idi_to_cgen_declarator(codegen_state.kernel, idi)
                for idi in implemented_data_info]

        # {{{ occa compatibility hackery

        from cgen import Value
        if self.target.occa_mode:
            from cgen import ArrayOf, Const
            from cgen.ispc import ISPCUniform

            arg_decls = [
                    Const(ISPCUniform(ArrayOf(Value("int", "loopy_dims")))),
                    Const(ISPCUniform(Value("int", "o1"))),
                    Const(ISPCUniform(Value("int", "o2"))),
                    Const(ISPCUniform(Value("int", "o3"))),
                    ] + arg_decls
            arg_names = ["loopy_dims", "o1", "o2", "o3"] + arg_names

        # }}}

        return arg_names, arg_decls

    # {{{ top-level codegen

    def get_function_declaration(self, codegen_state, codegen_result,
            schedule_index):
        name = codegen_result.current_program(codegen_state).name

        from cgen import (FunctionDeclaration, Value)
        from cgen.ispc import ISPCExport, ISPCTask

        arg_names, arg_decls = self._arg_names_and_decls(codegen_state)

        if codegen_state.is_generating_device_code:
            return ISPCTask(
                        FunctionDeclaration(
                            Value("void", name),
                            arg_decls))
        else:
            return ISPCExport(
                    FunctionDeclaration(
                        Value("void", name),
                        arg_decls))

    # }}}

    def get_kernel_call(self, codegen_state, name, gsize, lsize, extra_args):
        ecm = self.get_expression_to_code_mapper(codegen_state)

        from pymbolic.mapper.stringifier import PREC_NONE
        result = []
        from cgen import Statement as S, Block
        if lsize:
            result.append(
                    S(
                        "assert(programCount == (%s))"
                        % ecm(lsize[0], PREC_NONE)))

        arg_names, arg_decls = self._arg_names_and_decls(codegen_state)

        from cgen.ispc import ISPCLaunch
        result.append(
                ISPCLaunch(
                    tuple(ecm(gs_i, PREC_NONE) for gs_i in gsize),
                    "%s(%s)" % (
                        name,
                        ", ".join(arg_names)
                        )))

        return Block(result)

    # {{{ code generation guts

    def get_expression_to_c_expression_mapper(self, codegen_state):
        return ExprToISPCExprMapper(codegen_state)

    def get_c_expression_to_code_mapper(self, codegen_state):
        return ISPCExprToCodeMapper(codegen_state)

    def add_vector_access(self, access_expr, index):
        return access_expr[index]

    def emit_barrier(self, kind, comment):
        from cgen import Comment, Statement

        assert comment

        if kind == "local":
            return Comment("local barrier: %s" % comment)

        elif kind == "global":
            return Statement("sync; /* %s */" % comment)

        else:
            raise LoopyError("unknown barrier kind")

    def get_temporary_decl(self, codegen_state, sched_index, temp_var, decl_info):
        from loopy.target.c import POD  # uses the correct complex type
        temp_var_decl = POD(self, decl_info.dtype, decl_info.name)

        shape = decl_info.shape

        from loopy.kernel.data import temp_var_scope
        if temp_var.scope == temp_var_scope.PRIVATE:
            # FIXME: This is a pretty coarse way of deciding what
            # private temporaries get duplicated. Refine? (See also
            # above in expr to code mapper)
            _, lsize = codegen_state.kernel.get_grid_size_upper_bounds_as_exprs()
            shape = lsize + shape

        if shape:
            from cgen import ArrayOf
            ecm = self.get_expression_to_code_mapper(codegen_state)
            temp_var_decl = ArrayOf(
                    temp_var_decl,
                    ecm(p.flattened_product(decl_info.shape),
                        prec=PREC_NONE, type_context="i"))

        return temp_var_decl

    def wrap_temporary_decl(self, decl, scope):
        from cgen.ispc import ISPCUniform
        return ISPCUniform(decl)

    def get_global_arg_decl(self, name, shape, dtype, is_written):
        from loopy.target.c import POD  # uses the correct complex type
        from cgen import Const
        from cgen.ispc import ISPCUniformPointer, ISPCUniform

        arg_decl = ISPCUniformPointer(POD(self, dtype, name))

        if not is_written:
            arg_decl = Const(arg_decl)

        arg_decl = ISPCUniform(arg_decl)

        return arg_decl

    def get_value_arg_decl(self, name, shape, dtype, is_written):
        result = super(ISPCASTBuilder, self).get_value_arg_decl(
                name, shape, dtype, is_written)

        from cgen import Reference, Const
        was_const = isinstance(result, Const)

        if was_const:
            result = result.subdecl

        if self.target.occa_mode:
            result = Reference(result)

        if was_const:
            result = Const(result)

        from cgen.ispc import ISPCUniform
        return ISPCUniform(result)

    def emit_assignment(self, codegen_state, insn):
        kernel = codegen_state.kernel
        ecm = codegen_state.expression_to_code_mapper

        assignee_var_name, = insn.assignee_var_names()

        lhs_var = codegen_state.kernel.get_var_descriptor(assignee_var_name)
        lhs_dtype = lhs_var.dtype

        if insn.atomicity:
            raise NotImplementedError("atomic ops in ISPC")

        from loopy.expression import dtype_to_type_context
        from pymbolic.mapper.stringifier import PREC_NONE

        rhs_type_context = dtype_to_type_context(kernel.target, lhs_dtype)
        rhs_code = ecm(insn.expression, prec=PREC_NONE,
                    type_context=rhs_type_context,
                    needed_dtype=lhs_dtype)

        lhs = insn.assignee

        # {{{ handle streaming stores

        if "!streaming_store" in insn.tags:
            ary = ecm.find_array(lhs)

            from loopy.kernel.array import get_access_info
            from pymbolic import evaluate

            from loopy.symbolic import simplify_using_aff
            index_tuple = tuple(
                    simplify_using_aff(kernel, idx) for idx in lhs.index_tuple)

            access_info = get_access_info(kernel.target, ary, index_tuple,
                    lambda expr: evaluate(expr, self.codegen_state.var_subst_map),
                    codegen_state.vectorization_info)

            from loopy.kernel.data import GlobalArg, TemporaryVariable

            if not isinstance(ary, (GlobalArg, TemporaryVariable)):
                raise LoopyError("array type not supported in ISPC: %s"
                        % type(ary).__name)

            if len(access_info.subscripts) != 1:
                raise LoopyError("streaming stores must have a subscript")
            subscript, = access_info.subscripts

            from pymbolic.primitives import Sum, flattened_sum, Variable
            if isinstance(subscript, Sum):
                terms = subscript.children
            else:
                terms = (subscript.children,)

            new_terms = []

            from loopy.kernel.data import LocalIndexTag
            from loopy.symbolic import get_dependencies

            saw_l0 = False
            for term in terms:
                if (isinstance(term, Variable)
                        and isinstance(
                            kernel.iname_to_tag.get(term.name), LocalIndexTag)
                        and kernel.iname_to_tag.get(term.name).axis == 0):
                    if saw_l0:
                        raise LoopyError("streaming store must have stride 1 "
                                "in local index, got: %s" % subscript)
                    saw_l0 = True
                    continue
                else:
                    for dep in get_dependencies(term):
                        if (
                                isinstance(
                                    kernel.iname_to_tag.get(dep), LocalIndexTag)
                                and kernel.iname_to_tag.get(dep).axis == 0):
                            raise LoopyError("streaming store must have stride 1 "
                                    "in local index, got: %s" % subscript)

                    new_terms.append(term)

            if not saw_l0:
                raise LoopyError("streaming store must have stride 1 in "
                        "local index, got: %s" % subscript)

            if access_info.vector_index is not None:
                raise LoopyError("streaming store may not use a short-vector "
                        "data type")

            rhs_has_programindex = any(
                    isinstance(
                        kernel.iname_to_tag.get(dep), LocalIndexTag)
                    and kernel.iname_to_tag.get(dep).axis == 0
                    for dep in get_dependencies(insn.expression))

            if not rhs_has_programindex:
                rhs_code = "broadcast(%s, 0)" % rhs_code

            from cgen import Statement
            return Statement(
                    "streaming_store(%s + %s, %s)"
                    % (
                        access_info.array_name,
                        ecm(flattened_sum(new_terms), PREC_NONE, 'i'),
                        rhs_code))

        # }}}

        from cgen import Assign
        return Assign(ecm(lhs, prec=PREC_NONE, type_context=None), rhs_code)

    def emit_sequential_loop(self, codegen_state, iname, iname_dtype,
            static_lbound, static_ubound, inner):
        ecm = codegen_state.expression_to_code_mapper

        from loopy.symbolic import aff_to_expr
        from loopy.target.c import POD, For

        from pymbolic.mapper.stringifier import PREC_NONE
<<<<<<< HEAD
        from cgen import InlineInitializer
=======
        from cgen import For, InlineInitializer

>>>>>>> 3e621b19
        from cgen.ispc import ISPCUniform

        return For(
                InlineInitializer(
                    ISPCUniform(POD(self, iname_dtype, iname)),
                    ecm(aff_to_expr(static_lbound), PREC_NONE, "i")),
                ecm(
                    p.Comparison(var(iname), "<=", aff_to_expr(static_ubound)),
                    PREC_NONE, "i"),
                "++%s" % iname,
                inner)

    def emit_initializer(self, codegen_state, dtype, name, val, is_const,
            short_for_expr=None):
        from cgen.ispc import ISPCUniform, ISPCVarying
        from loopy.target.c import POD

        rhs_has_programindex = False
        if short_for_expr is not None:
            rhs_has_programindex = HasProgramIndexMapper(
                    codegen_state.kernel)(short_for_expr)

        decl = POD(self, dtype, name)
        if rhs_has_programindex:
            decl = ISPCVarying(decl)
        else:
            decl = ISPCUniform(decl)

        from cgen import Initializer, Const

        if is_const:
            decl = Const(decl)

        return Initializer(decl, val)

    # }}}

    def process_ast(self, codegen_state, node):
        from loopy.target.c.subscript_cse import eliminate_common_subscripts
        return eliminate_common_subscripts(codegen_state, node)


# TODO: Generate launch code
# TODO: Vector types (element access: done)

# vim: foldmethod=marker<|MERGE_RESOLUTION|>--- conflicted
+++ resolved
@@ -516,12 +516,8 @@
         from loopy.target.c import POD, For
 
         from pymbolic.mapper.stringifier import PREC_NONE
-<<<<<<< HEAD
         from cgen import InlineInitializer
-=======
-        from cgen import For, InlineInitializer
-
->>>>>>> 3e621b19
+
         from cgen.ispc import ISPCUniform
 
         return For(
