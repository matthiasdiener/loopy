--- conflicted
+++ resolved
@@ -429,26 +429,14 @@
         if name in ["abs", "min", "max"]:
             name = "f" + name
 
-<<<<<<< HEAD
         # unary functions
         if name in ["fabs", "acos", "asin", "atan", "cos", "cosh", "sin", "sinh",
                     "tan", "tanh", "exp", "log", "log10", "sqrt", "ceil", "floor",
                     "erf", "erfc"]:
-=======
-        if modify_name:
-            if dtype == np.float64:
-                pass  # fabs
-            elif dtype == np.float32:
-                name = name + "f"  # fabsf
-            elif dtype == np.float128:  # pylint:disable=no-member
-                name = name + "l"  # fabsl
-            else:
-                raise LoopyTypeError(f"{name} does not support type {dtype}")
->>>>>>> 9e7b697f
 
             for id in arg_id_to_dtype:
                 if not -1 <= id <= 0:
-                    raise LoopyError("%s can take only one argument." % name)
+                    raise LoopyError(f"'{name}' can take only one argument.")
 
             if 0 not in arg_id_to_dtype or arg_id_to_dtype[0] is None:
                 # the types provided aren't mature enough to specialize the
@@ -460,11 +448,11 @@
             dtype = arg_id_to_dtype[0]
             dtype = dtype.numpy_dtype
 
-            if dtype.kind in ('u', 'i'):
+            if dtype.kind in ("u", "i"):
                 # ints and unsigned casted to float32
                 dtype = np.float32
-            elif dtype.kind == 'c':
-                raise LoopyTypeError("%s does not support type %s" % (name, dtype))
+            elif dtype.kind == "c":
+                raise LoopyTypeError(f"{name} does not support type {dtype}")
 
             from loopy.target.opencl import OpenCLTarget
             if not isinstance(caller_kernel.target, OpenCLTarget):
@@ -551,15 +539,6 @@
 class CFamilyASTBuilder(ASTBuilderBase):
     # {{{ library
 
-<<<<<<< HEAD
-=======
-    def function_manglers(self):
-        return (
-                super().function_manglers() + [
-                    c_math_mangler
-                    ])
-
->>>>>>> 9e7b697f
     def symbol_manglers(self):
         return (
                 super().symbol_manglers() + [
@@ -989,7 +968,7 @@
         in_knl_callable = codegen_state.callables_table[func_id]
 
         if isinstance(in_knl_callable, ScalarCallable) and (
-                in_knl_callable.name_in_target == 'loopy_make_tuple'):
+                in_knl_callable.name_in_target == "loopy_make_tuple"):
             return self.emit_tuple_assignment(codegen_state, insn)
 
         # takes "is_returned" to infer whether insn.assignees[0] is a part of
