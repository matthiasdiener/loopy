<<<<<<< HEAD
"""Target for C-family languages. Usable for outputting C and as a base \
for other C-family languages."""
=======
"""Plain C target and base for other C-family languages."""
>>>>>>> 3e621b19

from __future__ import division, absolute_import

__copyright__ = "Copyright (C) 2015 Andreas Kloeckner"

__license__ = """
Permission is hereby granted, free of charge, to any person obtaining a copy
of this software and associated documentation files (the "Software"), to deal
in the Software without restriction, including without limitation the rights
to use, copy, modify, merge, publish, distribute, sublicense, and/or sell
copies of the Software, and to permit persons to whom the Software is
furnished to do so, subject to the following conditions:

The above copyright notice and this permission notice shall be included in
all copies or substantial portions of the Software.

THE SOFTWARE IS PROVIDED "AS IS", WITHOUT WARRANTY OF ANY KIND, EXPRESS OR
IMPLIED, INCLUDING BUT NOT LIMITED TO THE WARRANTIES OF MERCHANTABILITY,
FITNESS FOR A PARTICULAR PURPOSE AND NONINFRINGEMENT. IN NO EVENT SHALL THE
AUTHORS OR COPYRIGHT HOLDERS BE LIABLE FOR ANY CLAIM, DAMAGES OR OTHER
LIABILITY, WHETHER IN AN ACTION OF CONTRACT, TORT OR OTHERWISE, ARISING FROM,
OUT OF OR IN CONNECTION WITH THE SOFTWARE OR THE USE OR OTHER DEALINGS IN
THE SOFTWARE.
"""

import six

import numpy as np  # noqa
from loopy.target import TargetBase, ASTBuilderBase, DummyHostASTBuilder
from loopy.diagnostic import LoopyError
from cgen import Pointer
from pymbolic.mapper.stringifier import PREC_NONE
<<<<<<< HEAD
import cgen
=======
from loopy.symbolic import IdentityMapper
import pymbolic.primitives as p
>>>>>>> 3e621b19

from pytools import memoize_method


# {{{ dtype registry wrapper

class DTypeRegistryWrapper(object):
    def __init__(self, wrapped_registry):
        self.wrapped_registry = wrapped_registry

    def get_or_register_dtype(self, names, dtype=None):
        if dtype is not None:
            from loopy.types import LoopyType, NumpyType
            assert isinstance(dtype, LoopyType)

            if isinstance(dtype, NumpyType):
                return self.wrapped_registry.get_or_register_dtype(
                        names, dtype.dtype)
            else:
                raise LoopyError(
                        "unable to get or register type '%s'"
                        % dtype)
        else:
            return self.wrapped_registry.get_or_register_dtype(names, dtype)

    def dtype_to_ctype(self, dtype):
        from loopy.types import LoopyType, NumpyType
        assert isinstance(dtype, LoopyType)

        if isinstance(dtype, NumpyType):
            return self.wrapped_registry.dtype_to_ctype(dtype)
        else:
            raise LoopyError(
                    "unable to convert type '%s' to C"
                    % dtype)

# }}}


# {{{ preamble generator

def _preamble_generator(preamble_info):
    c_funcs = set(func.c_name for func in preamble_info.seen_functions)
    if "int_floor_div" in c_funcs:
        yield ("05_int_floor_div", """
            #define int_floor_div(a,b) \
              (( (a) - \
                 ( ( (a)<0 ) != ( (b)<0 )) \
                  *( (b) + ( (b)<0 ) - ( (b)>=0 ) )) \
               / (b) )
            """)

    if "int_floor_div_pos_b" in c_funcs:
        yield ("05_int_floor_div_pos_b", """
            #define int_floor_div_pos_b(a,b) ( \
                ( (a) - ( ((a)<0) ? ((b)-1) : 0 )  ) / (b) \
                )
            """)

# }}}


# {{{ cgen syntax tree

from cgen import Declarator


class POD(Declarator):
    """A simple declarator: The type is given as a :class:`numpy.dtype`
    and the *name* is given as a string.
    """

    def __init__(self, ast_builder, dtype, name):
        from loopy.types import LoopyType
        assert isinstance(dtype, LoopyType)

        self.ast_builder = ast_builder
        self.ctype = ast_builder.target.dtype_to_typename(dtype)
        self.dtype = dtype
        self.name = name

    def get_decl_pair(self):
        return [self.ctype], self.name

    def struct_maker_code(self, name):
        return name

    def struct_format(self):
        return self.dtype.char

    def alignment_requirement(self):
        return self.ast_builder.target.alignment_requirement(self)

    def default_value(self):
        return 0

    mapper_method = "map_loopy_pod"


class ScopeASTNode(cgen.Generable):
    def __init__(self, var_subst_map, available_variables, child):
        self.var_subst_map = var_subst_map
        self.available_variables = available_variables
        self.child = child

    def generate(self):
        for i in self.child.generate():
            yield i

    mapper_method = "map_loopy_scope"


class CgenLoopyLoopMixin(object):
    def generate(self):
        if self.intro_line() is not None:
            yield self.intro_line()

        body = self.body
        if isinstance(body, ScopeASTNode):
            body = body.child

        from cgen import Block
        if isinstance(body, Block):
            for line in body.generate():
                yield line
        else:
            for line in body.generate():
                yield "  "+line

        if self.outro_line() is not None:
            yield self.outro_line()


class For(CgenLoopyLoopMixin, cgen.For):
    pass

# }}}


# {{{ array literals

def generate_linearized_array(array, value):
    from pytools import product
    size = product(shape_ax for shape_ax in array.shape)

    if not isinstance(size, int):
        raise LoopyError("cannot produce literal for array '%s': "
                "shape is not a compile-time constant"
                % array.name)

    strides = []

    data = np.zeros(size, array.dtype.numpy_dtype)

    from loopy.kernel.array import FixedStrideArrayDimTag
    for i, dim_tag in enumerate(array.dim_tags):
        if isinstance(dim_tag, FixedStrideArrayDimTag):

            if not isinstance(dim_tag.stride, int):
                raise LoopyError("cannot produce literal for array '%s': "
                        "stride along axis %d (1-based) is not a "
                        "compile-time constant"
                        % (array.name, i+1))

            strides.append(dim_tag.stride)

        else:
            raise LoopyError("cannot produce literal for array '%s': "
                    "dim_tag type '%s' not supported"
                    % (array.name, type(dim_tag).__name__))

    assert array.offset == 0

    from pytools import indices_in_shape
    for ituple in indices_in_shape(value.shape):
        i = sum(i_ax * strd_ax for i_ax, strd_ax in zip(ituple, strides))
        data[i] = value[ituple]

    return data


def generate_array_literal(codegen_state, array, value):
    data = generate_linearized_array(array, value)

    ecm = codegen_state.expression_to_code_mapper

    from pymbolic.mapper.stringifier import PREC_NONE
    from loopy.expression import dtype_to_type_context
    from loopy.symbolic import ArrayLiteral

    type_context = dtype_to_type_context(codegen_state.kernel.target, array.dtype)
    return CExpression(
            codegen_state.ast_builder.get_c_expression_to_code_mapper(),
            ArrayLiteral(
                tuple(
                    ecm(d_i, PREC_NONE, type_context, array.dtype).expr
                    for d_i in data)))

# }}}


# {{{ lazy expression generation

class CExpression(object):
    def __init__(self, codegen_state, expr):
        self.codegen_state = codegen_state
        self.expr = expr

    def __str__(self):
        to_code_mapper = \
                self.codegen_state.ast_builder.get_c_expression_to_code_mapper(
                        self.codegen_state)
        return to_code_mapper(
                self.expr,
                PREC_NONE)

# }}}


class CTarget(TargetBase):
    """A target for plain "C", without any parallel extensions.
    """

    hash_fields = TargetBase.hash_fields + ("fortran_abi",)
    comparison_fields = TargetBase.comparison_fields + ("fortran_abi",)

    def __init__(self, fortran_abi=False):
        self.fortran_abi = fortran_abi
        super(CTarget, self).__init__()

    def split_kernel_at_global_barriers(self):
        return False

    def get_host_ast_builder(self):
        return DummyHostASTBuilder(self)

    def get_device_ast_builder(self):
        return CASTBuilder(self)

    # {{{ types

    @memoize_method
    def get_dtype_registry(self):
        from loopy.target.c.compyte.dtypes import (
                DTypeRegistry, fill_registry_with_c_types)
        result = DTypeRegistry()
        fill_registry_with_c_types(result, respect_windows=False,
                include_bool=True)
        return DTypeRegistryWrapper(result)

    def is_vector_dtype(self, dtype):
        return False

    def get_vector_dtype(self, base, count):
        raise KeyError()

    def get_or_register_dtype(self, names, dtype=None):
        # These kind of shouldn't be here.
        return self.get_dtype_registry().get_or_register_dtype(names, dtype)

    def dtype_to_typename(self, dtype):
        # These kind of shouldn't be here.
        return self.get_dtype_registry().dtype_to_ctype(dtype)

    # }}}


class _ConstRestrictPointer(Pointer):
    def get_decl_pair(self):
        sub_tp, sub_decl = self.subdecl.get_decl_pair()
        return sub_tp, ("*const __restrict__ %s" % sub_decl)


class CASTBuilder(ASTBuilderBase):
    # {{{ library

    def preamble_generators(self):
        return (
                super(CASTBuilder, self).preamble_generators() + [
                    _preamble_generator,
                    ])

    # }}}

    # {{{ code generation

    def get_function_definition(self, codegen_state, codegen_result,
            schedule_index,
            function_decl, function_body):
        kernel = codegen_state.kernel

        from cgen import (
                FunctionBody,

                # Post-mid-2016 cgens have 'Collection', too.
                Module as Collection,
                Initializer,
                Line)

        result = []

        from loopy.kernel.data import temp_var_scope

        for tv in sorted(
                six.itervalues(kernel.temporary_variables),
                key=lambda tv: tv.name):

            if tv.scope == temp_var_scope.GLOBAL and tv.initializer is not None:
                assert tv.read_only

                decl_info, = tv.decl_info(self.target,
                                index_dtype=kernel.index_dtype)
                decl = self.wrap_global_constant(
                        self.get_temporary_decl(
                            codegen_state, schedule_index, tv,
                            decl_info))

                if tv.initializer is not None:
                    decl = Initializer(decl, generate_array_literal(
                        codegen_state, tv, tv.initializer))

                result.append(decl)

        fbody = FunctionBody(function_decl, function_body)
        if not result:
            return fbody
        else:
            return Collection(result+[Line(), fbody])

    def idi_to_cgen_declarator(self, kernel, idi):
        from loopy.kernel.data import InameArg
        if (idi.offset_for_name is not None
                or idi.stride_for_name_and_axis is not None):
            assert not idi.is_written
            from cgen import Const
            return Const(POD(self, idi.dtype, idi.name))
        elif issubclass(idi.arg_class, InameArg):
            return InameArg(idi.name, idi.dtype).get_arg_decl(self)
        else:
            name = idi.base_name or idi.name
            var_descr = kernel.get_var_descriptor(name)
            from loopy.kernel.data import ArrayBase
            if isinstance(var_descr, ArrayBase):
                return var_descr.get_arg_decl(
                        self,
                        idi.name[len(name):], idi.shape, idi.dtype,
                        idi.is_written)
            else:
                return var_descr.get_arg_decl(self)

    def get_function_declaration(self, codegen_state, codegen_result,
            schedule_index):
        from cgen import FunctionDeclaration, Value

        name = codegen_result.current_program(codegen_state).name
        if self.target.fortran_abi:
            name += "_"

        return FunctionDeclaration(
                        Value("void", name),
                        [self.idi_to_cgen_declarator(codegen_state.kernel, idi)
                            for idi in codegen_state.implemented_data_info])

    def get_temporary_decls(self, codegen_state, schedule_index):
        from loopy.kernel.data import temp_var_scope

        kernel = codegen_state.kernel

        base_storage_decls = []
        temp_decls = []

        # {{{ declare temporaries

        base_storage_sizes = {}
        base_storage_to_scope = {}
        base_storage_to_align_bytes = {}

        from cgen import ArrayOf, Initializer, AlignedAttribute, Value, Line

        for tv in sorted(
                six.itervalues(kernel.temporary_variables),
                key=lambda tv: tv.name):
            decl_info = tv.decl_info(self.target, index_dtype=kernel.index_dtype)

            if not tv.base_storage:
                for idi in decl_info:
                    # global temp vars are mapped to arguments or global declarations
                    if tv.scope != temp_var_scope.GLOBAL:
                        decl = self.wrap_temporary_decl(
                                self.get_temporary_decl(
                                    codegen_state, schedule_index, tv, idi),
                                tv.scope)

                        if tv.initializer is not None:
                            decl = Initializer(decl, generate_array_literal(
                                codegen_state, tv, tv.initializer))

                        temp_decls.append(decl)

            else:
                assert tv.initializer is None

                offset = 0
                base_storage_sizes.setdefault(tv.base_storage, []).append(
                        tv.nbytes)
                base_storage_to_scope.setdefault(tv.base_storage, []).append(
                        tv.scope)

                align_size = tv.dtype.itemsize

                from loopy.kernel.array import VectorArrayDimTag
                for dim_tag, axis_len in zip(tv.dim_tags, tv.shape):
                    if isinstance(dim_tag, VectorArrayDimTag):
                        align_size *= axis_len

                base_storage_to_align_bytes.setdefault(tv.base_storage, []).append(
                        align_size)

                for idi in decl_info:
                    cast_decl = POD(self, idi.dtype, "")
                    temp_var_decl = POD(self, idi.dtype, idi.name)

                    cast_decl = self.wrap_temporary_decl(cast_decl, tv.scope)
                    temp_var_decl = self.wrap_temporary_decl(
                            temp_var_decl, tv.scope)

                    # The 'restrict' part of this is a complete lie--of course
                    # all these temporaries are aliased. But we're promising to
                    # not use them to shovel data from one representation to the
                    # other. That counts, right?

                    cast_decl = _ConstRestrictPointer(cast_decl)
                    temp_var_decl = _ConstRestrictPointer(temp_var_decl)

                    cast_tp, cast_d = cast_decl.get_decl_pair()
                    temp_var_decl = Initializer(
                            temp_var_decl,
                            "(%s %s) (%s + %s)" % (
                                " ".join(cast_tp), cast_d,
                                tv.base_storage,
                                offset))

                    temp_decls.append(temp_var_decl)

                    from pytools import product
                    offset += (
                            idi.dtype.itemsize
                            * product(si for si in idi.shape))

        ecm = self.get_expression_to_code_mapper(codegen_state)

        for bs_name, bs_sizes in sorted(six.iteritems(base_storage_sizes)):
            bs_var_decl = Value("char", bs_name)
            from pytools import single_valued
            bs_var_decl = self.wrap_temporary_decl(
                    bs_var_decl, single_valued(base_storage_to_scope[bs_name]))

            # FIXME: Could try to use isl knowledge to simplify max.
            if all(isinstance(bs, int) for bs in bs_sizes):
                bs_size_max = max(bs_sizes)
            else:
                bs_size_max = p.Max(tuple(bs_sizes))

            bs_var_decl = ArrayOf(bs_var_decl, ecm(bs_size_max))

            alignment = max(base_storage_to_align_bytes[bs_name])
            bs_var_decl = AlignedAttribute(alignment, bs_var_decl)

            base_storage_decls.append(bs_var_decl)

        # }}}

        result = base_storage_decls + temp_decls

        if result:
            result.append(Line())

        return result

    @property
    def ast_block_class(self):
        from cgen import Block
        return Block

    # }}}

    # {{{ code generation guts

    def get_expression_to_code_mapper(self, codegen_state):
        return self.get_expression_to_c_expression_mapper(codegen_state)

    def get_expression_to_c_expression_mapper(self, codegen_state):
        from loopy.target.c.codegen.expression import ExpressionToCExpressionMapper
        return ExpressionToCExpressionMapper(
                codegen_state, fortran_abi=self.target.fortran_abi)

    def get_c_expression_to_code_mapper(self, codegen_state):
        from loopy.target.c.codegen.expression import CExpressionToCodeMapper
        return CExpressionToCodeMapper(codegen_state)

    def get_temporary_decl(self, codegen_state, schedule_index, temp_var, decl_info):
        temp_var_decl = POD(self, decl_info.dtype, decl_info.name)

        if temp_var.read_only:
            from cgen import Const
            temp_var_decl = Const(temp_var_decl)

        if decl_info.shape:
            from cgen import ArrayOf
            ecm = self.get_expression_to_code_mapper(codegen_state)
            temp_var_decl = ArrayOf(temp_var_decl,
                    ecm(p.flattened_product(decl_info.shape),
                        prec=PREC_NONE, type_context="i"))

        return temp_var_decl

    def wrap_temporary_decl(self, decl, scope):
        return decl

    def wrap_global_constant(self, decl):
        return decl

    def get_value_arg_decl(self, name, shape, dtype, is_written):
        assert shape == ()

        result = POD(self, dtype, name)
        if not is_written:
            from cgen import Const
            result = Const(result)

        if self.target.fortran_abi:
            from cgen import Pointer
            result = Pointer(result)

        return result

    def get_global_arg_decl(self, name, shape, dtype, is_written):
        from cgen import RestrictPointer, Const

        arg_decl = RestrictPointer(POD(self, dtype, name))

        if not is_written:
            arg_decl = Const(arg_decl)

        return arg_decl

    def get_constant_arg_decl(self, name, shape, dtype, is_written):
        from loopy.target.c import POD  # uses the correct complex type
        from cgen import RestrictPointer, Const

        arg_decl = RestrictPointer(POD(self, dtype, name))

        if not is_written:
            arg_decl = Const(arg_decl)

        return arg_decl

    def emit_assignment(self, codegen_state, insn):
        kernel = codegen_state.kernel
        ecm = codegen_state.expression_to_code_mapper

        assignee_var_name, = insn.assignee_var_names()

        lhs_var = codegen_state.kernel.get_var_descriptor(assignee_var_name)
        lhs_dtype = lhs_var.dtype

        if insn.atomicity is not None:
            lhs_atomicity = [
                    a for a in insn.atomicity if a.var_name == assignee_var_name]
            assert len(lhs_atomicity) <= 1
            if lhs_atomicity:
                lhs_atomicity, = lhs_atomicity
            else:
                lhs_atomicity = None
        else:
            lhs_atomicity = None

        from loopy.kernel.data import AtomicInit, AtomicUpdate
        from loopy.expression import dtype_to_type_context

        lhs_code = ecm(insn.assignee, prec=PREC_NONE, type_context=None)
        rhs_type_context = dtype_to_type_context(kernel.target, lhs_dtype)
        if lhs_atomicity is None:
            from cgen import Assign
            return Assign(
                    lhs_code,
                    ecm(insn.expression, prec=PREC_NONE,
                        type_context=rhs_type_context,
                        needed_dtype=lhs_dtype))

        elif isinstance(lhs_atomicity, AtomicInit):
            raise NotImplementedError("atomic init")

        elif isinstance(lhs_atomicity, AtomicUpdate):
            codegen_state.seen_atomic_dtypes.add(lhs_dtype)
            return codegen_state.ast_builder.emit_atomic_update(
                    codegen_state, lhs_atomicity, lhs_var,
                    insn.assignee, insn.expression,
                    lhs_dtype, rhs_type_context)

        else:
            raise ValueError("unexpected lhs atomicity type: %s"
                    % type(lhs_atomicity).__name__)

    def emit_atomic_update(self, codegen_state, lhs_atomicity, lhs_var,
            lhs_expr, rhs_expr, lhs_dtype):
        raise NotImplementedError("atomic updates in %s" % type(self).__name__)

    def emit_multiple_assignment(self, codegen_state, insn):
        ecm = codegen_state.expression_to_code_mapper

        from pymbolic.primitives import Variable
        from pymbolic.mapper.stringifier import PREC_NONE

        func_id = insn.expression.function
        parameters = insn.expression.parameters

        if isinstance(func_id, Variable):
            func_id = func_id.name

        assignee_var_descriptors = [
                codegen_state.kernel.get_var_descriptor(a)
                for a in insn.assignee_var_names()]

        par_dtypes = tuple(ecm.infer_type(par) for par in parameters)

        mangle_result = codegen_state.kernel.mangle_function(func_id, par_dtypes)
        if mangle_result is None:
            raise RuntimeError("function '%s' unknown--"
                    "maybe you need to register a function mangler?"
                    % func_id)

        assert mangle_result.arg_dtypes is not None

        from loopy.expression import dtype_to_type_context
        c_parameters = [
                ecm(par, PREC_NONE,
                    dtype_to_type_context(self.target, tgt_dtype),
                    tgt_dtype).expr
                for par, par_dtype, tgt_dtype in zip(
                    parameters, par_dtypes, mangle_result.arg_dtypes)]

        from loopy.codegen import SeenFunction
        codegen_state.seen_functions.add(
                SeenFunction(func_id,
                    mangle_result.target_name,
                    mangle_result.arg_dtypes))

        from pymbolic import var
        for i, (a, tgt_dtype) in enumerate(
                zip(insn.assignees[1:], mangle_result.result_dtypes[1:])):
            if tgt_dtype != ecm.infer_type(a):
                raise LoopyError("type mismatch in %d'th (1-based) left-hand "
                        "side of instruction '%s'" % (i+1, insn.id))
            c_parameters.append(
                        # TODO Yuck: The "where-at function": &(...)
                        var("&")(
                            ecm(a, PREC_NONE,
                                dtype_to_type_context(self.target, tgt_dtype),
                                tgt_dtype).expr))

        from pymbolic import var
        result = var(mangle_result.target_name)(*c_parameters)

        # In case of no assignees, we are done
        if len(mangle_result.result_dtypes) == 0:
            from cgen import ExpressionStatement
            return ExpressionStatement(
                    CExpression(
                        codegen_state,
                        result))

        result = ecm.wrap_in_typecast(
                mangle_result.result_dtypes[0],
                assignee_var_descriptors[0].dtype,
                result)

        lhs_code = ecm(insn.assignees[0], prec=PREC_NONE, type_context=None)

        from cgen import Assign
        return Assign(
                lhs_code,
                CExpression(
                    codegen_state,
                    result))

    def emit_sequential_loop(self, codegen_state, iname, iname_dtype,
            static_lbound, static_ubound, inner):
        ecm = codegen_state.expression_to_code_mapper

        from loopy.symbolic import aff_to_expr

        from pymbolic import var
        from pymbolic.primitives import Comparison
        from pymbolic.mapper.stringifier import PREC_NONE
        from cgen import InlineInitializer

        return For(
                InlineInitializer(
                    POD(self, iname_dtype, iname),
                    ecm(aff_to_expr(static_lbound), PREC_NONE, "i")),
                ecm(
                    Comparison(
                        var(iname),
                        "<=",
                        aff_to_expr(static_ubound)),
                    PREC_NONE, "i"),
                "++%s" % iname,
                inner)

    def emit_initializer(self, codegen_state, dtype, name, val_str, is_const,
            short_for_expr=None):
        decl = POD(self, dtype, name)

        from cgen import Initializer, Const

        if is_const:
            decl = Const(decl)

        return Initializer(decl, val_str)

    def emit_blank_line(self):
        from cgen import Line
        return Line()

    def emit_comment(self, s):
        from cgen import Comment
        return Comment(s)

    def emit_if(self, condition_str, ast):
        from cgen import If
        return If(condition_str, ast)

    def emit_scope(self, codegen_state, available_variables, ast):
        return ScopeASTNode(codegen_state.var_subst_map, available_variables, ast)

    # }}}

    def process_ast(self, codegen_state, node):
        from loopy.target.c.subscript_cse import eliminate_common_subscripts
        return eliminate_common_subscripts(codegen_state, node=node)

# vim: foldmethod=marker<|MERGE_RESOLUTION|>--- conflicted
+++ resolved
@@ -1,9 +1,5 @@
-<<<<<<< HEAD
 """Target for C-family languages. Usable for outputting C and as a base \
 for other C-family languages."""
-=======
-"""Plain C target and base for other C-family languages."""
->>>>>>> 3e621b19
 
 from __future__ import division, absolute_import
 
@@ -36,12 +32,8 @@
 from loopy.diagnostic import LoopyError
 from cgen import Pointer
 from pymbolic.mapper.stringifier import PREC_NONE
-<<<<<<< HEAD
 import cgen
-=======
-from loopy.symbolic import IdentityMapper
 import pymbolic.primitives as p
->>>>>>> 3e621b19
 
 from pytools import memoize_method
 
