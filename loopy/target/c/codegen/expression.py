--- conflicted
+++ resolved
@@ -55,11 +55,7 @@
 
         if type_inf_mapper is None:
             type_inf_mapper = TypeInferenceMapper(self.kernel,
-<<<<<<< HEAD
                     self.codegen_state.callables_table)
-=======
-                    self.codegen_state.program_callables_info)
->>>>>>> 98688c76
         self.type_inf_mapper = type_inf_mapper
 
         self.allow_complex = codegen_state.allow_complex
@@ -397,11 +393,7 @@
         # {{{ implement indexof, indexof_vec
 
         identifier_name = (
-<<<<<<< HEAD
                 self.codegen_state.callables_table[expr.function.name].name)
-=======
-                self.codegen_state.program_callables_info[expr.function.name].name)
->>>>>>> 98688c76
         if identifier_name in ["indexof", "indexof_vec"]:
             if len(expr.parameters) != 1:
                 raise LoopyError("%s takes exactly one argument" % identifier_name)
@@ -444,19 +436,11 @@
         # }}}
 
         from loopy.kernel.function_interface import ManglerCallable
-<<<<<<< HEAD
         if isinstance(self.codegen_state.callables_table[expr.function.name],
                 ManglerCallable):
             from loopy.codegen import SeenFunction
             in_knl_callable = (
                     self.codegen_state.callables_table[
-=======
-        if isinstance(self.codegen_state.program_callables_info[expr.function.name],
-                ManglerCallable):
-            from loopy.codegen import SeenFunction
-            in_knl_callable = (
-                    self.codegen_state.program_callables_info[
->>>>>>> 98688c76
                         expr.function.name])
             mangle_result = in_knl_callable.mangle_result(self.kernel)
             self.codegen_state.seen_functions.add(
@@ -465,11 +449,7 @@
                         mangle_result.arg_dtypes))
 
         return (
-<<<<<<< HEAD
                 self.codegen_state.callables_table[
-=======
-                self.codegen_state.program_callables_info[
->>>>>>> 98688c76
                     expr.function.name].emit_call(
                         expression_to_code_mapper=self,
                     expression=expr,
