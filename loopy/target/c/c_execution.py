from __future__ import division, with_statement, absolute_import

__copyright__ = "Copyright (C) 2017 Nick Curtis"

__license__ = """
Permission is hereby granted, free of charge, to any person obtaining a copy
of this software and associated documentation files (the "Software"), to deal
in the Software without restriction, including without limitation the rights
to use, copy, modify, merge, publish, distribute, sublicense, and/or sell
copies of the Software, and to permit persons to whom the Software is
furnished to do so, subject to the following conditions:

The above copyright notice and this permission notice shall be included in
all copies or substantial portions of the Software.

THE SOFTWARE IS PROVIDED "AS IS", WITHOUT WARRANTY OF ANY KIND, EXPRESS OR
IMPLIED, INCLUDING BUT NOT LIMITED TO THE WARRANTIES OF MERCHANTABILITY,
FITNESS FOR A PARTICULAR PURPOSE AND NONINFRINGEMENT. IN NO EVENT SHALL THE
AUTHORS OR COPYRIGHT HOLDERS BE LIABLE FOR ANY CLAIM, DAMAGES OR OTHER
LIABILITY, WHETHER IN AN ACTION OF CONTRACT, TORT OR OTHERWISE, ARISING FROM,
OUT OF OR IN CONNECTION WITH THE SOFTWARE OR THE USE OR OTHER DEALINGS IN
THE SOFTWARE.
"""

import tempfile
import cgen
import os

from loopy.target.execution import (KernelExecutorBase, _KernelInfo,
                                    ExecutionWrapperGeneratorBase)
from loopy.target.c import CTarget
from pytools import memoize_method
from pytools.py_codegen import (Indentation)
from codepy.toolchain import guess_toolchain
from codepy.jit import compile_from_string
import six
import weakref
import ctypes

import numpy as np

import logging
logger = logging.getLogger(__name__)


class CExecutionWrapperGenerator(ExecutionWrapperGeneratorBase):

    """
    Specialized form of the :class:`ExecutionWrapperGeneratorBase` for
    pyopencl execution
    """

    def __init__(self):
        system_args = ["_lpy_c_kernels"]
        super(CExecutionWrapperGenerator, self).__init__(system_args)

    def python_dtype_str(self, dtype):
        if np.dtype(str(dtype)).isbuiltin:
            return "_lpy_np."+dtype.name
        raise Exception('dtype: {} not recognized'.format(dtype))

    # {{{ handle non numpy arguements

    def handle_non_numpy_arg(self, gen, arg):
        pass

    # }}}

    # {{{ handle allocation of unspecified arguements

    def handle_alloc(self, gen, arg, kernel_arg, strify, skip_arg_checks):
        """
        Handle allocation of non-specified arguements for C-execution
        """
        from pymbolic import var

        num_axes = len(arg.unvec_shape)
        for i in range(num_axes):
            gen("_lpy_shape_%d = %s" % (i, strify(arg.unvec_shape[i])))

        itemsize = kernel_arg.dtype.numpy_dtype.itemsize
        for i in range(num_axes):
            gen("_lpy_strides_%d = %s" % (i, strify(
                itemsize*arg.unvec_strides[i])))

        if not skip_arg_checks:
            for i in range(num_axes):
                gen("assert _lpy_strides_%d > 0, "
                    "\"'%s' has negative stride in axis %d\""
                    % (i, arg.name, i))

        sym_strides = tuple(
            var("_lpy_strides_%d" % i)
            for i in range(num_axes))

        sym_shape = tuple(
            var("_lpy_shape_%d" % i)
            for i in range(num_axes))

        # find order of array
        order = "'C'" if arg.unvec_strides[-1] == 1 else "'F'"

        gen("%(name)s = _lpy_np.empty(%(shape)s, "
            "%(dtype)s, order=%(order)s)"
            % dict(
                name=arg.name,
                shape=strify(sym_shape),
                dtype=self.python_dtype_str(
                    kernel_arg.dtype.numpy_dtype),
                order=order))

        # check strides
        if not skip_arg_checks:
            gen("assert %(strides)s == %(name)s.strides, "
                "'Strides of loopy created array %(name)s, "
                "do not match expected.'" %
                dict(name=arg.name,
                     strides=strify(sym_strides)))
            for i in range(num_axes):
                gen("del _lpy_shape_%d" % i)
                gen("del _lpy_strides_%d" % i)
            gen("")

    # }}}

    def target_specific_preamble(self, gen):
        """
        Add default C-imports to preamble
        """
        gen.add_to_preamble("import numpy as _lpy_np")

    def initialize_system_args(self, gen):
        """
        Initializes possibly empty system arguements
        """
        pass

    # {{{ generate invocation

    def generate_invocation(self, gen, kernel_name, args):
        gen("for knl in _lpy_c_kernels:")
        with Indentation(gen):
            gen('knl({args})'.format(
                args=", ".join(args)))
    # }}}

    # {{{

    def generate_output_handler(
            self, gen, options, kernel, implemented_data_info):

        from loopy.kernel.data import KernelArgument

        if options.return_dict:
            gen("return None, {%s}"
                % ", ".join("\"%s\": %s" % (arg.name, arg.name)
                            for arg in implemented_data_info
                            if issubclass(arg.arg_class, KernelArgument)
                            if arg.base_name in kernel.get_written_variables()))
        else:
            out_args = [arg
                        for arg in implemented_data_info
                        if issubclass(arg.arg_class, KernelArgument)
                        if arg.base_name in kernel.get_written_variables()]
            if out_args:
                gen("return None, (%s,)"
                    % ", ".join(arg.name for arg in out_args))
            else:
                gen("return None, ()")

    # }}}

    def generate_host_code(self, gen, codegen_result):
        pass

    def get_arg_pass(self, arg):
        return arg.name


class CCompiler(object):

    """
    The compiler module handles invocation of compilers to generate a shared lib
    using codepy, which can subsequently be loaded via ctypes.

    The general strategy here is as follows:

<<<<<<< HEAD
    def __init__(self, toolchain=None,
                 cc='gcc', cflags='-std=c99 -g -O3 -fPIC'.split(),
                 ldflags='-shared'.split(), libraries=[],
                 include_dirs=[], library_dirs=[], defines=[],
                 source_suffix='c', requires_separate_linkage=False,
                 cppflags='-g -O3 -fPIC'.split()):
=======
    1.  A :class:`codepy.Toolchain` is guessed from distutils.
        The user may override any flags obtained therein by passing in arguements
        to cc, cflags, etc.

    2.  The kernel source is built into and object first, then made into a shared
        library using :meth:`codepy.jit.compile_from_string`, which additionally
        handles caching

    3.  The resulting shared library is turned into a :class:`ctypes.CDLL`
        to enable calling by the invoker generated by, e.g.,
        :class:`CExecutionWrapperGenerator`
    """

    def __init__(self, cc='gcc', cflags='-std=c99 -g -O3'.split(),
                 ldflags=[], libraries=[],
                 include_dirs=[], library_dirs=[], defines=[],
                 source_suffix='c'):
>>>>>>> 5a2c1446
        # try to get a default toolchain
        # or subclass supplied version if available
        self.toolchain = guess_toolchain() if toolchain is None else toolchain
        self.requires_separate_linkage = requires_separate_linkage
        self.source_suffix = source_suffix
        # copy in all differing values
        diff = {'cc': cc,
                'cflags': cflags,
                'ldflags': ldflags,
                'libraries': libraries,
                'include_dirs': include_dirs,
                'library_dirs': library_dirs,
                'defines': defines,
                'cppflags': cppflags}
        # filter empty and those equal to toolchain defaults
        diff = dict((k, v) for k, v in six.iteritems(diff)
                if v and
                not hasattr(self.toolchain, k) or
                getattr(self.toolchain, k) != v)
        self.toolchain = self.toolchain.copy(**diff)
        self.tempdir = tempfile.mkdtemp(prefix="tmp_loopy")
        self.source_suffix = source_suffix

    def _tempname(self, name):
        """Build temporary filename path in tempdir."""
        return os.path.join(self.tempdir, name)

    @memoize_method
    def _build_obj(self, name, code, source_name,
                   debug=False, wait_on_error=None, debug_recompile=True):
        """Compile code, and build object file"""
        logger.debug(code)

        # build object
        obj_checksum, _, obj_file, recompiled = \
            compile_from_string(self.toolchain, name, code, source_name,
                                self.tempdir, debug, wait_on_error,
                                debug_recompile, True)
        if not recompiled:
            logger.debug('Kernel {} compiled from source'.format(name))

        return obj_checksum, obj_file

    @memoize_method
    def _build_lib(self, name, obj_file, debug=False, wait_on_error=None,
                   debug_recompile=True):
        """Build and load shared library from object file"""

        if not isinstance(obj_file, tuple):
            obj_file = (obj_file,)

        # read obj files in to get "source"
        obj = []
        obj_name = []
        from os.path import basename
        for o in obj_file:
            with open(o, 'rb') as file:
                obj.append(file.read())
            obj_name.append(basename(o))

        # build object
        so_checksum, _, so_file, recompiled = \
            compile_from_string(self.toolchain, name, obj, obj_name,
                                self.tempdir, debug, wait_on_error,
                                debug_recompile, object=False,
                                source_is_binary=True)
        if not recompiled:
            logger.debug('Kernel {} compiled from source'.format(name))

        return so_checksum, ctypes.CDLL(so_file)

    def build(self, name, code, debug=False, wait_on_error=None,
              debug_recompile=True):
        """Compile code, build and load shared library."""

        # build object
        _, obj_file = self._build_obj(
            name, code, self._tempname('code.' + self.source_suffix),
            debug=debug, wait_on_error=wait_on_error,
            debug_recompile=debug_recompile)

        # and create library
        _, lib = self._build_lib(name, obj_file, debug=debug,
                              wait_on_error=wait_on_error,
                              debug_recompile=debug_recompile)

        # and return compiled
        return lib


<<<<<<< HEAD
class CppCompiler(CCompiler):

    """Subclass of Compiler to invoke a C++ compiler.
       Defaults to g++"""

    def __init__(self, *args, **kwargs):
        defaults = {'cc': 'g++',
                    'source_suffix': 'cpp',
                    'cflags': '-g -O3'.split()}

        # update to use any user specified info
        defaults.update(kwargs)

        # and create
        super(CppCompiler, self).__init__(*args, **defaults)
=======
class CPlusPlusCompiler(CCompiler):
    """Subclass of CCompiler to invoke a C++ compiler."""

    def __init__(self, cc='g++', cflags='',
                 ldflags=[], libraries=[],
                 include_dirs=[], library_dirs=[], defines=[],
                 source_suffix='cpp'):

        super(CPlusPlusCompiler, self).__init__(
            cc=cc, cflags=cflags, ldflags=ldflags, libraries=libraries,
            include_dirs=include_dirs, library_dirs=library_dirs,
            defines=defines, source_suffix=source_suffix)
>>>>>>> 5a2c1446


class CompiledCKernel(object):

    """
    A CompiledCKernel wraps a loopy kernel, compiling it and loading the
    result as a shared library, and provides access to the kernel as a
    ctypes function object, wrapped by the __call__ method, which attempts
    to automatically map argument types.
    """

    def __init__(self, knl, dev_code='', host_code='',
                 host_name='', target=CTarget(), comp=None):
        assert isinstance(target, CTarget)
        self.target = target
        self.knl = knl
        # get code and build
        self.dev_code = dev_code
        self.host_code = host_code
        self.host_name = host_name
        self.code = self._get_code()
        self.comp = comp or CCompiler()
        self.dll = self.comp.build(self.knl.name, self.code)

        # get the function declaration for interface with ctypes
        self.func_decl = self._get_extractor()
        self.func_decl(knl.ast)
        self.func_decl = self.func_decl.decls[0]
        self._arg_info = []
        # TODO knl.args[:].dtype is sufficient
        self._visit_func_decl(self.func_decl)
        self.name = self.knl.name
        restype = self.func_decl.subdecl.typename
        if restype == 'void':
            self.restype = None
        else:
            raise ValueError('Unhandled restype %r' % (restype, ))
        self._fn = getattr(self.dll, self._get_linking_name())
        self._fn.restype = self.restype
        self._fn.argtypes = [ctype for name, ctype in self._arg_info]
        self._prepared_call_cache = weakref.WeakKeyDictionary()

    def _get_linking_name(self):
        """ return device program name for C-kernel """
        return self.knl.name

    def _get_code(self):
        """ No 'host' for C-only """
        return self.dev_code

    def _get_extractor(self):
        """ Returns the correct function decl extractor depending on target
            type"""
        from loopy.target.c import CFunctionDeclExtractor
        return CFunctionDeclExtractor()

    def __call__(self, *args):
        """Execute kernel with given args mapped to ctypes equivalents."""
        args_ = []
        for arg, arg_t in zip(args, self._fn.argtypes):
            if hasattr(arg, 'ctypes'):
                if arg.size == 0:
                    # TODO eliminate unused arguments from kernel
                    arg_ = arg_t(0.0)
                else:
                    arg_ = arg.ctypes.data_as(arg_t)
            else:
                arg_ = arg_t(arg)
            args_.append(arg_)
        self._fn(*args_)

    def _append_arg(self, name, dtype, pointer=False):
        """Append arg info to current argument list."""
        self._arg_info.append((
            name,
            self._dtype_to_ctype(dtype, pointer=pointer)
        ))

    def _visit_const(self, node):
        """Visit const arg of kernel."""
        if isinstance(node.subdecl, cgen.RestrictPointer):
            self._visit_pointer(node.subdecl)
        else:
            pod = node.subdecl  # type: cgen.POD
            self._append_arg(pod.name, pod.dtype)

    def _visit_pointer(self, node):
        """Visit pointer argument of kernel."""
        pod = node.subdecl  # type: cgen.POD
        self._append_arg(pod.name, pod.dtype, pointer=True)

    def _visit_func_decl(self, func_decl):
        """Visit nodes of function declaration of kernel."""
        for i, arg in enumerate(func_decl.arg_decls):
            if isinstance(arg, cgen.Const):
                self._visit_const(arg)
            elif isinstance(arg, cgen.RestrictPointer):
                self._visit_pointer(arg)
            else:
                raise ValueError('unhandled type for arg %r' % (arg, ))

    def _dtype_to_ctype(self, dtype, pointer=False):
        """Map NumPy dtype to equivalent ctypes type."""
        target = self.target  # type: CTarget
        registry = target.get_dtype_registry().wrapped_registry
        typename = registry.dtype_to_ctype(dtype)
        typename = {'unsigned': 'uint'}.get(typename, typename)
        basetype = getattr(ctypes, 'c_' + typename)
        if pointer:
            return ctypes.POINTER(basetype)
        return basetype


class CKernelExecutor(KernelExecutorBase):

    """An object connecting a kernel to a :class:`CompiledKernel`
    for execution.

    .. automethod:: __init__
    .. automethod:: __call__
    """

    def __init__(self, kernel, invoker=CExecutionWrapperGenerator(),
                 compiler=None):
        """
        :arg kernel: may be a loopy.LoopKernel, a generator returning kernels
            (a warning will be issued if more than one is returned). If the
            kernel has not yet been loop-scheduled, that is done, too, with no
            specific arguments.
        """

        self.compiler = compiler if compiler else CCompiler()
        super(CKernelExecutor, self).__init__(kernel, invoker=invoker)

    def get_compiled(self, *args, **kwargs):
        return CompiledCKernel(*args, **kwargs)

    @memoize_method
    def kernel_info(self, arg_to_dtype_set=frozenset(), all_kwargs=None):
        kernel = self.get_typed_and_scheduled_kernel(arg_to_dtype_set)

        from loopy.codegen import generate_code_v2
        codegen_result = generate_code_v2(kernel)

        dev_code = codegen_result.device_code()

        if self.kernel.options.write_cl:
            output = dev_code
            if self.kernel.options.highlight_cl:
                output = self.get_highlighted_code(output)

            if self.kernel.options.write_cl is True:
                print(output)
            else:
                with open(self.kernel.options.write_cl, "w") as outf:
                    outf.write(output)

        if self.kernel.options.edit_cl:
            from pytools import invoke_editor
            dev_code = invoke_editor(dev_code, "code.c")

        c_kernels = []
        for dp in codegen_result.device_programs:
            c_kernels.append(self.get_compiled(
                             dp, dev_code=dev_code,
                             host_code=codegen_result.host_code(),
                             host_name=codegen_result.host_program.name,
                             target=self.kernel.target,
                             comp=self.compiler))

        return _KernelInfo(
            kernel=kernel,
            c_kernels=c_kernels,
            implemented_data_info=codegen_result.implemented_data_info,
            invoker=self.invoker(kernel, codegen_result))

    # }}}

    def __call__(self, *args, **kwargs):
        """
        :returns: ``(None, output)`` the output is a tuple of output arguments
            (arguments that are written as part of the kernel). The order is given
            by the order of kernel arguments. If this order is unspecified
            (such as when kernel arguments are inferred automatically),
            enable :attr:`loopy.Options.return_dict` to make *output* a
            :class:`dict` instead, with keys of argument names and values
            of the returned arrays.
        """

        kwargs = self.packing_controller.unpack(kwargs)

        kernel_info = self.kernel_info(self.arg_to_dtype_set(kwargs))

        return kernel_info.invoker(
            kernel_info.c_kernels, *args, **kwargs)<|MERGE_RESOLUTION|>--- conflicted
+++ resolved
@@ -185,14 +185,7 @@
 
     The general strategy here is as follows:
 
-<<<<<<< HEAD
-    def __init__(self, toolchain=None,
-                 cc='gcc', cflags='-std=c99 -g -O3 -fPIC'.split(),
-                 ldflags='-shared'.split(), libraries=[],
-                 include_dirs=[], library_dirs=[], defines=[],
-                 source_suffix='c', requires_separate_linkage=False,
-                 cppflags='-g -O3 -fPIC'.split()):
-=======
+
     1.  A :class:`codepy.Toolchain` is guessed from distutils.
         The user may override any flags obtained therein by passing in arguements
         to cc, cflags, etc.
@@ -206,15 +199,15 @@
         :class:`CExecutionWrapperGenerator`
     """
 
-    def __init__(self, cc='gcc', cflags='-std=c99 -g -O3'.split(),
+    def __init__(self, toolchain=None,
+                 cc='gcc', cflags='-std=c99 -g -O3 -fPIC'.split(),
                  ldflags=[], libraries=[],
                  include_dirs=[], library_dirs=[], defines=[],
                  source_suffix='c'):
->>>>>>> 5a2c1446
+
         # try to get a default toolchain
         # or subclass supplied version if available
         self.toolchain = guess_toolchain() if toolchain is None else toolchain
-        self.requires_separate_linkage = requires_separate_linkage
         self.source_suffix = source_suffix
         # copy in all differing values
         diff = {'cc': cc,
@@ -223,8 +216,7 @@
                 'libraries': libraries,
                 'include_dirs': include_dirs,
                 'library_dirs': library_dirs,
-                'defines': defines,
-                'cppflags': cppflags}
+                'defines': defines}
         # filter empty and those equal to toolchain defaults
         diff = dict((k, v) for k, v in six.iteritems(diff)
                 if v and
@@ -301,23 +293,6 @@
         return lib
 
 
-<<<<<<< HEAD
-class CppCompiler(CCompiler):
-
-    """Subclass of Compiler to invoke a C++ compiler.
-       Defaults to g++"""
-
-    def __init__(self, *args, **kwargs):
-        defaults = {'cc': 'g++',
-                    'source_suffix': 'cpp',
-                    'cflags': '-g -O3'.split()}
-
-        # update to use any user specified info
-        defaults.update(kwargs)
-
-        # and create
-        super(CppCompiler, self).__init__(*args, **defaults)
-=======
 class CPlusPlusCompiler(CCompiler):
     """Subclass of CCompiler to invoke a C++ compiler."""
 
@@ -330,7 +305,6 @@
             cc=cc, cflags=cflags, ldflags=ldflags, libraries=libraries,
             include_dirs=include_dirs, library_dirs=library_dirs,
             defines=defines, source_suffix=source_suffix)
->>>>>>> 5a2c1446
 
 
 class CompiledCKernel(object):
