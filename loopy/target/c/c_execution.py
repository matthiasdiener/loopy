from __future__ import division, with_statement, absolute_import

__copyright__ = "Copyright (C) 2017 Nick Curtis"

__license__ = """
Permission is hereby granted, free of charge, to any person obtaining a copy
of this software and associated documentation files (the "Software"), to deal
in the Software without restriction, including without limitation the rights
to use, copy, modify, merge, publish, distribute, sublicense, and/or sell
copies of the Software, and to permit persons to whom the Software is
furnished to do so, subject to the following conditions:

The above copyright notice and this permission notice shall be included in
all copies or substantial portions of the Software.

THE SOFTWARE IS PROVIDED "AS IS", WITHOUT WARRANTY OF ANY KIND, EXPRESS OR
IMPLIED, INCLUDING BUT NOT LIMITED TO THE WARRANTIES OF MERCHANTABILITY,
FITNESS FOR A PARTICULAR PURPOSE AND NONINFRINGEMENT. IN NO EVENT SHALL THE
AUTHORS OR COPYRIGHT HOLDERS BE LIABLE FOR ANY CLAIM, DAMAGES OR OTHER
LIABILITY, WHETHER IN AN ACTION OF CONTRACT, TORT OR OTHERWISE, ARISING FROM,
OUT OF OR IN CONNECTION WITH THE SOFTWARE OR THE USE OR OTHER DEALINGS IN
THE SOFTWARE.
"""

import tempfile
import os

from loopy.target.execution import (KernelExecutorBase, _KernelInfo,
                             ExecutionWrapperGeneratorBase, get_highlighted_code)
from pytools import memoize_method
from pytools.py_codegen import (Indentation)
from pytools.prefork import ExecError
from codepy.toolchain import guess_toolchain, ToolchainGuessError, GCCToolchain
from codepy.jit import compile_from_string
import six
import ctypes

import numpy as np

import logging
logger = logging.getLogger(__name__)


class CExecutionWrapperGenerator(ExecutionWrapperGeneratorBase):
    """
    Specialized form of the :class:`ExecutionWrapperGeneratorBase` for
    pyopencl execution
    """

    def __init__(self):
        system_args = ["_lpy_c_kernels"]
        super(CExecutionWrapperGenerator, self).__init__(system_args)

    def python_dtype_str(self, dtype):
        if np.dtype(str(dtype)).isbuiltin:
            return "_lpy_np."+dtype.name
        raise Exception('dtype: {0} not recognized'.format(dtype))

    # {{{ handle non numpy arguements

    def handle_non_numpy_arg(self, gen, arg):
        pass

    # }}}

    # {{{ handle allocation of unspecified arguements

    def handle_alloc(self, gen, arg, kernel_arg, strify, skip_arg_checks):
        """
        Handle allocation of non-specified arguements for C-execution
        """
        from pymbolic import var

        num_axes = len(arg.unvec_shape)
        for i in range(num_axes):
            gen("_lpy_shape_%d = %s" % (i, strify(arg.unvec_shape[i])))

        itemsize = kernel_arg.dtype.numpy_dtype.itemsize
        for i in range(num_axes):
            gen("_lpy_strides_%d = %s" % (i, strify(
                itemsize*arg.unvec_strides[i])))

        if not skip_arg_checks:
            for i in range(num_axes):
                gen("assert _lpy_strides_%d > 0, "
                        "\"'%s' has negative stride in axis %d\""
                        % (i, arg.name, i))

        sym_strides = tuple(
                var("_lpy_strides_%d" % i)
                for i in range(num_axes))

        sym_shape = tuple(
                var("_lpy_shape_%d" % i)
                for i in range(num_axes))

        # find order of array
        order = "'C'" if arg.unvec_strides[-1] == 1 else "'F'"

        gen("%(name)s = _lpy_np.empty(%(shape)s, "
                "%(dtype)s, order=%(order)s)"
                % dict(
                    name=arg.name,
                    shape=strify(sym_shape),
                    dtype=self.python_dtype_str(
                        kernel_arg.dtype.numpy_dtype),
                    order=order))

        expected_strides = tuple(
                var("_lpy_expected_strides_%s" % i)
                for i in range(num_axes))

        gen("%s = %s.strides" % (strify(expected_strides), arg.name))

        #check strides
        if not skip_arg_checks:
            strides_check_expr = self.get_strides_check_expr(
                    (strify(s) for s in sym_shape),
                    (strify(s) for s in sym_strides),
                    (strify(s) for s in expected_strides))
            gen("assert %(strides_check)s, "
                    "'Strides of loopy created array %(name)s, "
                    "do not match expected.'" %
                    dict(strides_check=strides_check_expr,
                         name=arg.name,
                         strides=strify(sym_strides)))
            for i in range(num_axes):
                gen("del _lpy_shape_%d" % i)
                gen("del _lpy_strides_%d" % i)
            gen("")

    # }}}

    def target_specific_preamble(self, gen):
        """
        Add default C-imports to preamble
        """
        gen.add_to_preamble("import numpy as _lpy_np")

    def initialize_system_args(self, gen):
        """
        Initializes possibly empty system arguements
        """
        pass

    # {{{ generate invocation

    def generate_invocation(self, gen, kernel_name, args,
            kernel, implemented_data_info):
        gen("for knl in _lpy_c_kernels:")
        with Indentation(gen):
            gen('knl({args})'.format(
                args=", ".join(args)))

    # }}}

    # {{{

    def generate_output_handler(
            self, gen, options, program, implemented_data_info):

        from loopy.kernel.data import KernelArgument

        if options.return_dict:
            gen("return None, {%s}"
                    % ", ".join("\"%s\": %s" % (arg.name, arg.name)
                        for arg in implemented_data_info
                        if issubclass(arg.arg_class, KernelArgument)
                        if arg.base_name in
                        program.root_kernel.get_written_variables()))
        else:
            out_args = [arg
                    for arg in implemented_data_info
                        if issubclass(arg.arg_class, KernelArgument)
                    if arg.base_name in program.root_kernel.get_written_variables()]
            if out_args:
                gen("return None, (%s,)"
                        % ", ".join(arg.name for arg in out_args))
            else:
                gen("return None, ()")

    # }}}

    def generate_host_code(self, gen, codegen_result):
        # "host" code for C is embedded in the same file as the "device" code
        # this will enable a logical jumping off point for global barriers for
        # OpenMP, etc.
        pass

    def get_arg_pass(self, arg):
        return arg.name


class CCompiler(object):
    """
    The compiler module handles invocation of compilers to generate a shared lib
    using codepy, which can subsequently be loaded via ctypes.

    The general strategy here is as follows:

    1.  A :class:`codepy.Toolchain` is guessed from distutils.
        The user may override any flags obtained therein by passing in arguements
        to cc, cflags, etc.

    2.  The kernel source is built into and object first, then made into a shared
        library using :meth:`codepy.jit.compile_from_string`, which additionally
        handles caching

    3.  The resulting shared library is turned into a :class:`ctypes.CDLL`
        to enable calling by the invoker generated by, e.g.,
        :class:`CExecutionWrapperGenerator`
    """

    def __init__(self, toolchain=None,
                 cc='gcc', cflags='-std=c99 -O3 -fPIC'.split(),
                 ldflags='-shared'.split(), libraries=[],
                 include_dirs=[], library_dirs=[], defines=[],
                 source_suffix='c'):
        # try to get a default toolchain
        # or subclass supplied version if available
        self.toolchain = toolchain
        if toolchain is None:
            try:
                self.toolchain = guess_toolchain()
            except (ToolchainGuessError, ExecError):
                # missing compiler python was built with (likely, Conda)
                # use a default GCCToolchain
                logger = logging.getLogger(__name__)
                logger.warn('Default toolchain guessed from python config '
                            'not found, replacing with default GCCToolchain.')
                # this is ugly, but I'm not sure there's a clean way to copy the
                # default args
                self.toolchain = GCCToolchain(
                    cc='gcc',
                    cflags='-std=c99 -O3 -fPIC'.split(),
                    ldflags='-shared'.split(),
                    libraries=[],
                    library_dirs=[],
                    defines=[],
                    source_suffix='c')

        if toolchain is None:
            # copy in all differing values
            diff = {'cc': cc,
                    'cflags': cflags,
                    'ldflags': ldflags,
                    'libraries': libraries,
                    'include_dirs': include_dirs,
                    'library_dirs': library_dirs,
                    'defines': defines}
            # filter empty and those equal to toolchain defaults
            diff = dict((k, v) for k, v in six.iteritems(diff)
                    if v and (not hasattr(self.toolchain, k) or
                              getattr(self.toolchain, k) != v))
            self.toolchain = self.toolchain.copy(**diff)
        self.tempdir = tempfile.mkdtemp(prefix="tmp_loopy")
        self.source_suffix = source_suffix

    def _tempname(self, name):
        """Build temporary filename path in tempdir."""
        return os.path.join(self.tempdir, name)

    def build(self, name, code, debug=False, wait_on_error=None,
                     debug_recompile=True):
        """Compile code, build and load shared library."""
        logger.debug(code)
        c_fname = self._tempname('code.' + self.source_suffix)

        # build object
        _, mod_name, ext_file, recompiled = \
            compile_from_string(self.toolchain, name, code, c_fname,
                                self.tempdir, debug, wait_on_error,
                                debug_recompile, False)

        if recompiled:
            logger.debug('Kernel {0} compiled from source'.format(name))
        else:
            logger.debug('Kernel {0} retrieved from cache'.format(name))

        # and return compiled
        return ctypes.CDLL(ext_file)


class CPlusPlusCompiler(CCompiler):
    """Subclass of CCompiler to invoke a C++ compiler."""

    def __init__(self, cc='g++', cflags='-std=c++98 -O3 -fPIC'.split(),
                 ldflags=[], libraries=[],
                 include_dirs=[], library_dirs=[], defines=[],
                 source_suffix='cpp'):

        super(CPlusPlusCompiler, self).__init__(
            cc=cc, cflags=cflags, ldflags=ldflags, libraries=libraries,
            include_dirs=include_dirs, library_dirs=library_dirs,
            defines=defines, source_suffix=source_suffix)


class IDIToCDLL(object):
    """
    A utility class that extracts arguement and return type info from a
    :class:`ImplementedDataInfo` in order to create a :class:`ctype.CDLL`
    """
    def __init__(self, target):
        self.target = target
        self.registry = target.get_dtype_registry().wrapped_registry

    def __call__(self, knl, idi):
        # next loop through the implemented data info to get the arg data
        arg_info = []
        for arg in idi:
            # check if pointer
            pointer = arg.shape
            arg_info.append(self._dtype_to_ctype(arg.dtype, pointer))

        return arg_info

    def _dtype_to_ctype(self, dtype, pointer=False):
        """Map NumPy dtype to equivalent ctypes type."""
        typename = self.registry.dtype_to_ctype(dtype)
        typename = {'unsigned': 'uint'}.get(typename, typename)
        basetype = getattr(ctypes, 'c_' + typename)
        if pointer:
            return ctypes.POINTER(basetype)
        return basetype


class CompiledCKernel(object):
    """
    A CompiledCKernel wraps a loopy kernel, compiling it and loading the
    result as a shared library, and provides access to the kernel as a
    ctypes function object, wrapped by the __call__ method, which attempts
    to automatically map argument types.
    """

    def __init__(self, knl, idi, dev_code, target, comp=None):
        from loopy.target.c import ExecutableCTarget
        assert isinstance(target, ExecutableCTarget)
        self.target = target
        self.name = knl.name
        # get code and build
        self.code = dev_code
        self.comp = comp if comp is not None else CCompiler()
        self.dll = self.comp.build(self.name, self.code)

        # get the function declaration for interface with ctypes
        func_decl = IDIToCDLL(self.target)
        arg_info = func_decl(knl, idi)
        self._fn = getattr(self.dll, self.name)
        # kernels are void by defn.
        self._fn.restype = None
        self._fn.argtypes = [ctype for ctype in arg_info]

    def __call__(self, *args):
        """Execute kernel with given args mapped to ctypes equivalents."""
        args_ = []
        for arg, arg_t in zip(args, self._fn.argtypes):
            if hasattr(arg, 'ctypes'):
                if arg.size == 0:
                    # TODO eliminate unused arguments from kernel
                    arg_ = arg_t(0.0)
                else:
                    arg_ = arg.ctypes.data_as(arg_t)
            else:
                arg_ = arg_t(arg)
            args_.append(arg_)
        self._fn(*args_)


class CKernelExecutor(KernelExecutorBase):
    """An object connecting a kernel to a :class:`CompiledKernel`
    for execution.

    .. automethod:: __init__
    .. automethod:: __call__
    """

    def __init__(self, program, compiler=None):
        """
        :arg kernel: may be a loopy.LoopKernel, a generator returning kernels
            (a warning will be issued if more than one is returned). If the
            kernel has not yet been loop-scheduled, that is done, too, with no
            specific arguments.
        """

        self.compiler = compiler if compiler else CCompiler()
        super(CKernelExecutor, self).__init__(program)

    def get_invoker_uncached(self, kernel, codegen_result):
        generator = CExecutionWrapperGenerator()
        return generator(kernel, codegen_result)

    @memoize_method
    def program_info(self, arg_to_dtype_set=frozenset(), all_kwargs=None):
        program = self.get_typed_and_scheduled_program(arg_to_dtype_set)

        from loopy.codegen import generate_code_v2
        codegen_result = generate_code_v2(program)

        dev_code = codegen_result.device_code()
        host_code = codegen_result.host_code()
        all_code = '\n'.join([dev_code, '', host_code])

        if self.program.root_kernel.options.write_cl:
            output = all_code
<<<<<<< HEAD
            if self.program.root_kernel.options.highlight_cl:
                output = get_highlighted_code(code=output)
=======
            if self.kernel.options.highlight_cl:
                output = get_highlighted_code(output)
>>>>>>> ffa092a6

            if self.program.root_kernel.options.write_cl is True:
                print(output)
            else:
                with open(self.program.root_kernel.options.write_cl, "w") as outf:
                    outf.write(output)

        if self.program.root_kernel.options.edit_cl:
            from pytools import invoke_editor
            dev_code = invoke_editor(dev_code, "code.c")
            # update code from editor
            all_code = '\n'.join([dev_code, '', host_code])

        c_kernels = []
        for dp in codegen_result.device_programs:
            c_kernels.append(CompiledCKernel(dp,
                codegen_result.implemented_data_info, all_code, self.program.target,
                self.compiler))

        return _KernelInfo(
                program=program,
                c_kernels=c_kernels,
                implemented_data_info=codegen_result.implemented_data_info,
                invoker=self.get_invoker(program, codegen_result))

    # }}}

    def __call__(self, *args, **kwargs):
        """
        :returns: ``(None, output)`` the output is a tuple of output arguments
            (arguments that are written as part of the kernel). The order is given
            by the order of kernel arguments. If this order is unspecified
            (such as when kernel arguments are inferred automatically),
            enable :attr:`loopy.Options.return_dict` to make *output* a
            :class:`dict` instead, with keys of argument names and values
            of the returned arrays.
        """

        kwargs = self.packing_controller.unpack(kwargs)

        program_info = self.program_info(self.arg_to_dtype_set(kwargs))

        return program_info.invoker(
                program_info.c_kernels, *args, **kwargs)<|MERGE_RESOLUTION|>--- conflicted
+++ resolved
@@ -402,13 +402,8 @@
 
         if self.program.root_kernel.options.write_cl:
             output = all_code
-<<<<<<< HEAD
             if self.program.root_kernel.options.highlight_cl:
-                output = get_highlighted_code(code=output)
-=======
-            if self.kernel.options.highlight_cl:
                 output = get_highlighted_code(output)
->>>>>>> ffa092a6
 
             if self.program.root_kernel.options.write_cl is True:
                 print(output)
