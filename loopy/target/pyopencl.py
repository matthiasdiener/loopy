--- conflicted
+++ resolved
@@ -135,10 +135,6 @@
     from loopy.diagnostic import LoopyAdvisory, LoopyError
 
     if device is None:
-<<<<<<< HEAD
-        from loopy.diagnostic import warn_with_kernel
-=======
->>>>>>> 3e621b19
         warn_with_kernel(kernel, "no_device_in_pre_codegen_checks",
                 "No device parameter was passed to the PyOpenCLTarget. "
                 "Perhaps you want to pass a device to benefit from "
