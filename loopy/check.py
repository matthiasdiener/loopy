--- conflicted
+++ resolved
@@ -78,17 +78,6 @@
         return reduce(operator.or_, values, frozenset())
 
     def map_call(self, expr):
-<<<<<<< HEAD
-        from loopy.library.reduction import ArgExtOp
-        if not isinstance(expr.function, (ScopedFunction, ArgExtOp)):
-            return (frozenset([expr.function.name]) |
-                    self.combine((self.rec(child) for child in expr.parameters)))
-        else:
-            return self.combine((self.rec(child) for child in expr.parameters))
-
-    def map_call_with_kwargs(self, expr):
-        if not isinstance(expr.function, ScopedFunction):
-=======
         from pymbolic.primitives import CallWithKwargs
         return self.rec(CallWithKwargs(
             function=expr.function, parameters=expr.parameters,
@@ -97,7 +86,6 @@
     def map_call_with_kwargs(self, expr):
         from loopy.library.reduction import ArgExtOp
         if not isinstance(expr.function, (ScopedFunction, ArgExtOp)):
->>>>>>> c1489c23
             return (frozenset([expr.function.name]) |
                     self.combine((self.rec(child) for child in expr.parameters
                         + tuple(expr.kw_parameters.values()))))
