--- conflicted
+++ resolved
@@ -23,13 +23,6 @@
 THE SOFTWARE.
 """
 
-
-import six
-import numpy as np
-from six.moves import range, zip
-
-from pymbolic.mapper.evaluator import \
-        EvaluationMapper as EvaluationMapperBase
 
 from loopy.diagnostic import StaticValueFindingError, LoopyError
 
@@ -618,33 +611,6 @@
 
 # {{{ subst_into_pwqpolynomial
 
-<<<<<<< HEAD
-class QPolynomialEvaluationMapper(EvaluationMapperBase):
-    def __init__(self, space):
-        self.zero = isl.QPolynomial.zero_on_domain(space)
-
-        context = {}
-        for name, (dt, pos) in six.iteritems(space.get_var_dict()):
-            if dt == dim_type.set:
-                dt = dim_type.in_
-
-            context[name] = isl.QPolynomial.var_on_domain(space, dt, pos)
-
-        super(QPolynomialEvaluationMapper, self).__init__(context)
-
-    def map_constant(self, expr):
-        if isinstance(expr, np.integer):
-            expr = int(expr)
-
-        return self.zero + expr
-
-    def map_quotient(self, expr):
-        raise TypeError("true division in '%s' not supported "
-                "for as-pwaff evaluation" % expr)
-
-
-=======
->>>>>>> 3742be4f
 def get_param_subst_domain(new_space, base_obj, subst_dict):
     """Modify the :mod:`islpy` object *base_obj* to incorporate parameters for
     the keys of *subst_dict*, and rename existing parameters to include a
@@ -706,10 +672,6 @@
 
 
 def subst_into_pwqpolynomial(new_space, poly, subst_dict):
-<<<<<<< HEAD
-    if not poly.get_pieces():
-        assert new_space.is_params()
-=======
     """
     Returns an instance of :class:`islpy.PwQPolynomial` with substitutions from
     *subst_dict* substituted into *poly*.
@@ -722,7 +684,6 @@
     """
     if not poly.get_pieces():
         # pw poly is univserally zero
->>>>>>> 3742be4f
         result = isl.PwQPolynomial.zero(new_space.insert_dims(dim_type.out, 0, 1))
         assert result.dim(dim_type.out) == 1
         return result
@@ -732,11 +693,7 @@
     poly, subst_domain, subst_dict = get_param_subst_domain(
             new_space, poly, subst_dict)
 
-<<<<<<< HEAD
-    from loopy.symbolic import qpolynomial_to_expr
-=======
     from loopy.symbolic import qpolynomial_to_expr, qpolynomial_from_expr
->>>>>>> 3742be4f
     new_pieces = []
     for valid_set, qpoly in poly.get_pieces():
         valid_set = valid_set & subst_domain
@@ -748,11 +705,7 @@
                 SubstitutionMapper, make_subst_func)
         sub_mapper = SubstitutionMapper(make_subst_func(subst_dict))
         expr = sub_mapper(qpolynomial_to_expr(qpoly))
-<<<<<<< HEAD
-        qpoly = QPolynomialEvaluationMapper(valid_set.space)(expr)
-=======
         qpoly = qpolynomial_from_expr(valid_set.space, expr)
->>>>>>> 3742be4f
 
         new_pieces.append((valid_set, qpoly))
 
